<!DOCTYPE html>
<html lang="en">
<head>
    <meta charset="UTF-8">
    <meta name="viewport" content="width=device-width, initial-scale=1.0">
    <title>Lichen Field</title>
    <script src="https://cdnjs.cloudflare.com/ajax/libs/jspdf/2.5.1/jspdf.umd.min.js"></script>
    <style>
        * {
            margin: 0;
            padding: 0;
            box-sizing: border-box;
        }

        body {
            font-family: -apple-system, BlinkMacSystemFont, 'Segoe UI', system-ui, sans-serif;
            background: #FAFAF9;
            min-height: 100vh;
            display: flex;
            flex-direction: column;
        }

        html {
            overflow-y: scroll;
        }

        *:focus-visible {
            outline: 2px solid #57534E;
            outline-offset: 2px;
        }

        @media (prefers-reduced-motion: reduce) {
            *, *::before, *::after {
                animation-duration: 0.01ms !important;
                transition-duration: 0.01ms !important;
            }
        }

        /* Fade in animation */
        @keyframes fadeInUp {
            from {
                opacity: 0;
                transform: translateY(20px);
            }
            to {
                opacity: 1;
                transform: translateY(0);
            }
        }

        @keyframes fadeIn {
            from {
                opacity: 0;
            }
            to {
                opacity: 1;
            }
        }

        .fade-in-section {
            opacity: 0;
            animation: fadeInUp 0.8s ease-out forwards;
        }

        .fade-in-only {
            opacity: 0;
            animation: fadeIn 0.8s ease-out forwards;
        }

        /* Fade out animation */
        @keyframes fadeOut {
            from {
                opacity: 1;
            }
            to {
                opacity: 0;
            }
        }

        .fade-out {
            animation: fadeOut 1.2s ease-out forwards;
        }

        /* Spin animation for logo */
        @keyframes spin {
            from {
                transform: translate(-50%, -50%) rotate(0deg);
            }
            to {
                transform: translate(-50%, -50%) rotate(360deg);
            }
        }

        @keyframes spinSlow {
            from {
                transform: rotate(0deg);
            }
            to {
                transform: rotate(360deg);
            }
        }

        .logo-spin {
            animation: spin 20s linear infinite;
        }

        @media (prefers-reduced-motion: reduce) {
            .logo-spin-intro {
                animation: spinSlow 40s linear infinite !important;
            }
        }


        /* Section reveal button */
        .section-reveal-btn {
            font-size: 0.8125rem;
            font-weight: 600;
            text-transform: uppercase;
            letter-spacing: 0.05em;
            color: #78716C;
            background: transparent;
            border: none;
            box-shadow: inset 0 0 0 1px #D6D3D1;
            padding: 0.75rem 1rem;
            cursor: pointer;
            transition: box-shadow 0.5s ease-out, background-color 0.5s ease-out;
            font-family: inherit;
            margin-top: 2rem;
            margin-bottom: 0.75rem;
            width: 100%;
            text-align: left;
        }

        .section-reveal-btn:hover:not(.revealed) {
            box-shadow: inset 0 0 0 1px #78716C;
            background: #FAFAF9;
        }

        .section-reveal-btn.revealed {
            box-shadow: inset 0 0 0 1px transparent;
            background: transparent;
            cursor: default;
            pointer-events: none;
        }

        .section-reveal-btn.fade-in-section,
        .walk-button.fade-in-section {
            animation: none;
            opacity: 1;
            transform: none;
        }

        /* Header */
        .page-header {
            position: fixed;
            top: 0;
            left: 0;
            right: 0;
            z-index: 100;
            border-bottom: 1px solid #E7E5E4;
            padding: 1.25rem 2rem;
            background: #FCFCFB;
            display: flex; /* Visible during intro flow */
            gap: 2rem;
            align-items: baseline;
            transition: opacity 0.8s ease-out;
        }
        
        .page-header.intro-mode .header-state,
        .page-header.intro-mode .theme-position,
        .page-header.intro-mode .cost-display,
        .page-header.intro-mode .header-center-logo {
            display: none;
        }

        /* Show header logo when protocol list is active */
        .page-header.intro-mode.protocol-list-active .header-center-logo {
            display: block !important;
            opacity: 0.85;
        }

        /* Spinning animation for header logo */
        .header-center-logo.spinning {
            animation: spinSlow 20s linear infinite;
        }

        .header-center-logo {
            position: absolute;
            left: 50%;
            top: 50%;
            transform: translate(-50%, -50%);
            height: 48px;
            width: auto;
            opacity: 0;
            will-change: transform;
            backface-visibility: hidden;
            -webkit-font-smoothing: antialiased;
            animation: spin 20s linear infinite;
            animation-play-state: paused;
            transition: opacity 1.2s ease-out;
        }

        .header-center-logo.visible {
            opacity: 0.85;
        }

        .header-center-logo.spinning {
            animation-play-state: running;
        }
        
        .cost-display {
            display: none; /* Hidden as requested */
            margin-left: auto;
            font-size: 0.75rem;
            color: #A8A29E;
            font-variant-numeric: tabular-nums;
        }

        .header-title {
            font-size: 0.875rem;
            font-weight: 600;
            letter-spacing: 0.05em;
            color: #1C1917;
            cursor: default;
        }

        .header-state {
            font-size: 0.8125rem;
            font-weight: 500;
            color: #78716C;
            text-transform: uppercase;
            letter-spacing: 0.08em;
        }

        .theme-position {
            font-size: 0.8125rem;
            color: #78716C;
            margin-left: auto;
        }

        /* State Header (legacy - keeping for walk mode) */
        .state-header {
            border-bottom: 1px solid #E7E5E4;
            padding: 1.25rem 2rem;
            background: #FCFCFB;
            display: none;
            gap: 2rem;
            align-items: baseline;
        }

        .state-header.active {
            display: flex;
        }

        .mode-indicator {
            font-size: 0.8125rem;
            font-weight: 600;
            letter-spacing: 0.08em;
            text-transform: uppercase;
            color: #57534E;
        }

        .protocol-name {
            font-size: 0.8125rem;
            color: #78716C;
            font-weight: 500;
            cursor: default;
        }

        /* Content Area */
        .content-area {
            flex: 1;
            overflow-y: auto;
            display: none; /* Hidden initially during intro flow */
            justify-content: center;
            margin-top: 70px; /* Account for fixed header height */
        }

        .content-area.visible {
            display: flex;
        }

        .field-container {
            max-width: 680px;
            width: 100%;
            padding: 2rem 2rem 4rem 2rem;
            display: flex;
            flex-direction: column;
            gap: 3rem;
        }

        /* Wider container for summary mode */
        .field-container.summary-container {
            max-width: 900px;
        }

        /* Protocol Selection */
        .protocol-selection-view {
            display: flex;
            flex-direction: column;
            padding-top: 4rem;
        }

        .protocol-selection-view.hidden {
            display: none;
        }

        .protocol-selection-header {
            text-align: center;
            margin-bottom: 3rem;
        }

        .protocol-selection-title {
            font-size: 1.5rem;
            font-weight: 500;
            color: #1C1917;
            margin-bottom: 0.75rem;
        }

        .protocol-selection-subtitle {
            font-size: 1rem;
            color: #78716C;
            line-height: 1.6;
        }

        .protocol-grid {
            display: grid;
            grid-template-columns: repeat(auto-fill, minmax(300px, 1fr));
            gap: 1.5rem;
            margin-bottom: 2rem;
        }

        .protocol-card {
            border: 1px solid #E7E5E4;
            background: #FFFFFF;
            padding: 1.5rem;
            cursor: pointer;
            transition: all 0.2s ease;
            display: flex;
            flex-direction: column;
            gap: 1rem;
        }

        .protocol-card:hover {
            border-color: #78716C;
            box-shadow: 0 2px 8px rgba(0, 0, 0, 0.06);
        }

        .protocol-card-header {
            display: flex;
            justify-content: space-between;
            align-items: start;
            gap: 1rem;
        }

        .protocol-card-title {
            font-size: 1.125rem;
            font-weight: 500;
            color: #1C1917;
            line-height: 1.4;
            flex: 1;
        }

        .protocol-card-badge {
            font-size: 0.6875rem;
            color: #78716C;
            background: #F5F5F4;
            padding: 0.25rem 0.5rem;
            border-radius: 3px;
            white-space: nowrap;
            font-weight: 500;
        }

        .protocol-card-purpose {
            font-size: 0.9375rem;
            color: #57534E;
            line-height: 1.6;
        }

        .protocol-card-meta {
            font-size: 0.8125rem;
            color: #A8A29E;
            display: flex;
            gap: 1rem;
        }

        /* Entry State */
        .entry-view {
            display: flex;
            flex-direction: column;
            justify-content: center;
            align-items: center;
            min-height: 60vh;
        }

        .entry-view.hidden {
            display: none;
        }

        .field-title {
            font-size: 0.875rem;
            font-weight: 500;
            color: #78716C;
            letter-spacing: 0.05em;
            text-transform: uppercase;
        }

        .entry-input {
            width: 100%;
            font-size: 1.5rem;
            line-height: 1.7;
            padding: 1.5rem 0;
            border: none;
            border-bottom: 1px solid #E7E5E4;
            background: transparent;
            color: #1C1917;
            transition: border-color 0.3s ease;
        }

        .entry-input:focus {
            outline: none;
            border-bottom-color: #78716C;
        }

        .entry-input::placeholder {
            color: #A8A29E;
        }

        .entry-hint {
            font-size: 0.9375rem;
            line-height: 1.6;
            color: #A8A29E;
        }

        /* Composer Output */
        .composer-output {
            display: flex;
            flex-direction: column;
            gap: 1.5rem;
        }
        
        /* Enhanced styling for completion summary */
        .composer-output.summary-mode {
            background: #FFFFFF;
            border: 1px solid #E7E5E4;
            border-radius: 8px;
            padding: 3rem;
            box-shadow: 0 2px 8px rgba(0, 0, 0, 0.04);
            max-width: 800px;
            margin: 0 auto;
        }

        .composer-output.summary-mode .theme-title {
            font-size: 2.25rem;
            color: #1C1917;
            border-bottom: 3px solid #D6D3D1;
            padding-bottom: 1rem;
            margin-bottom: 2rem;
            font-weight: 600;
            letter-spacing: -0.02em;
        }

        /* Target h2 tags anywhere in summary mode */
        .composer-output.summary-mode h2,
        .composer-output.summary-mode .section-content h2 {
            display: block !important;
            font-size: 1.5rem;
            color: #1C1917;
            margin-top: 2.5rem;
            margin-bottom: 1rem;
            font-weight: 700;
            letter-spacing: -0.02em;
            padding-top: 1rem;
            border-top: 2px solid #F5F5F4;
        }

        /* First h2 shouldn't have top margin or border */
        .composer-output.summary-mode h2:first-child,
        .composer-output.summary-mode .section-content h2:first-child {
            margin-top: 0;
            padding-top: 0;
            border-top: none;
        }

        .composer-output.summary-mode h3,
        .composer-output.summary-mode .section-content h3 {
            font-size: 1.125rem;
            color: #57534E;
            margin-top: 2rem;
            margin-bottom: 0.75rem;
            font-weight: 600;
            letter-spacing: -0.01em;
        }

        .composer-output.summary-mode p,
        .composer-output.summary-mode .section-content p {
            display: block !important;
            font-size: 1rem;
            line-height: 1.8;
            color: #292524;
            margin-bottom: 1.25rem;
            text-align: left;
        }

        .composer-output.summary-mode strong,
        .composer-output.summary-mode .section-content strong {
            color: #1C1917;
            font-weight: 600;
        }

        .composer-output.summary-mode ul,
        .composer-output.summary-mode ol,
        .composer-output.summary-mode .section-content ul,
        .composer-output.summary-mode .section-content ol {
            margin-left: 1.75rem;
            margin-bottom: 1.5rem;
            padding-left: 0;
        }

        .composer-output.summary-mode li,
        .composer-output.summary-mode .section-content li {
            font-size: 1rem;
            line-height: 1.8;
            color: #292524;
            margin-bottom: 0.75rem;
        }

        .theme-title {
            font-size: 1.75rem;
            font-weight: 500;
            color: #1C1917;
            margin-bottom: 1rem;
            line-height: 1.4;
        }

        .output-section {
            line-height: 1.7;
            color: #292524;
        }

        .section-label {
            font-size: 0.8125rem;
            font-weight: 600;
            text-transform: uppercase;
            letter-spacing: 0.05em;
            color: #78716C;
            margin-bottom: 0.75rem;
        }

        .section-content {
            font-size: 1.0625rem;
            line-height: 1.7;
        }

        /* Response Area */
        .response-area {
            margin-top: 2rem;
            padding-top: 2rem;
            border-top: 1px solid #E7E5E4;
        }

        .response-input {
            width: 100%;
            font-size: 1.125rem;
            line-height: 1.7;
            padding: 1.25rem 0;
            border: none;
            border-bottom: 1px solid #E7E5E4;
            background: transparent;
            color: #1C1917;
            transition: border-color 0.3s ease;
            font-family: inherit;
            resize: none;
            min-height: 80px;
        }

        .response-input:focus {
            outline: none;
            border-bottom-color: #78716C;
        }

        .response-input::placeholder {
            color: #A8A29E;
        }

        .response-hint {
            font-size: 0.8125rem;
            color: #A8A29E;
            margin-top: 0.5rem;
            text-align: left;
        }

        /* Walk Controls */
        .walk-control {
            margin-top: 1.5rem;
            display: flex;
            justify-content: flex-end;
        }

        .walk-button {
            background: transparent;
            border: 1px solid #D6D3D1;
            color: #57534E;
            padding: 0.75rem 1.5rem;
            font-size: 0.9375rem;
            font-weight: 400;
            cursor: pointer;
            transition: border-color 1.2s ease-out, background 1.2s ease-out;
            font-family: inherit;
            position: relative; /* Always relative to prevent layout shift */
            display: inline-block;
            white-space: nowrap;
        }

        .walk-button:hover:not(:disabled) {
            /* No hover effect - border stays visible until clicked */
        }

        .walk-button:disabled {
            opacity: 0.4;
            cursor: not-allowed;
        }

        .walk-button.loading {
            opacity: 0.6;
        }

        .walk-button.clicked {
            border-color: transparent;
            background: transparent;
            color: #57534E; /* Keep text color unchanged */
        }
        
        .walk-button.clicked:disabled {
            border-color: transparent;
            background: transparent;
            color: #57534E; /* Keep text color unchanged */
        }


        /* Error Strip */
        .error-strip {
            background: #FEF2F2;
            border: 1px solid #FCA5A5;
            border-left: 3px solid #DC2626;
            padding: 1rem 1.25rem;
            margin-bottom: 1.5rem;
            display: none;
            border-radius: 4px;
            box-shadow: 0 2px 8px rgba(220, 38, 38, 0.1);
        }

        .error-strip.active {
            display: block;
            animation: slideDown 0.3s ease-out;
        }

        @keyframes slideDown {
            from {
                opacity: 0;
                transform: translateY(-10px);
            }
            to {
                opacity: 1;
                transform: translateY(0);
            }
        }

        .error-message {
            font-size: 0.875rem;
            line-height: 1.6;
            color: #78716C;
        }

        /* Completion Overlay */
        .completion-overlay {
            position: fixed;
            top: 0;
            left: 0;
            right: 0;
            bottom: 0;
            background: rgba(250, 249, 249, 0.95);
            display: none;
            align-items: center;
            justify-content: center;
            z-index: 2000;
        }

        .completion-overlay.active {
            display: flex;
        }

        .completion-message {
            text-align: center;
        }

        .completion-title {
            font-size: 1.25rem;
            font-weight: 500;
            color: #1C1917;
            margin-bottom: 0.75rem;
        }

        .completion-subtitle {
            font-size: 0.9375rem;
            color: #78716C;
            font-style: italic;
        }

        /* Supports Strip - DISABLED */
        .supports-strip {
            display: none !important; /* Commented out - not working */
        }

        /* .supports-strip.active {
            display: block;
        } */

        .supports-container {
            display: flex;
            gap: 0.75rem;
            max-width: 1400px;
            margin: 0 auto;
        }

        .supports-label {
            font-size: 0.625rem;
            font-weight: 600;
            text-transform: uppercase;
            letter-spacing: 0.08em;
            color: #A8A29E;
            padding: 0.625rem 0;
            white-space: nowrap;
            display: flex;
            align-items: center;
        }

        .support-card {
            border: 1px solid #F5F5F4;
            background: #FEFEFE;
            transition: all 0.2s ease;
            min-width: 200px;
            max-width: 280px;
            cursor: pointer;
        }

        .support-card:hover {
            border-color: #E7E5E4;
        }

        .support-header {
            padding: 0.625rem;
            display: flex;
            flex-direction: column;
            gap: 0.25rem;
        }

        .support-source {
            font-size: 0.625rem;
            font-weight: 600;
            color: #78716C;
            text-transform: uppercase;
            letter-spacing: 0.03em;
        }

        .support-theme {
            font-size: 0.6875rem;
            color: #A8A29E;
            line-height: 1.4;
        }

        .support-body {
            max-height: 0;
            overflow: hidden;
            transition: max-height 0.3s ease;
        }

        .support-body.expanded {
            max-height: 400px;
            overflow-y: auto;
        }

        .support-content {
            padding: 0 0.625rem 0.625rem 0.625rem;
            font-size: 0.75rem;
            line-height: 1.5;
            color: #57534E;
            font-family: ui-monospace, monospace;
            white-space: pre-wrap;
            border-top: 1px solid #F5F5F4;
            padding-top: 0.625rem;
        }

        /* Intro Flow Styles */
        .intro-flow-view {
            position: relative;
            display: flex;
            flex-direction: column;
            align-items: center;
            justify-content: center;
            min-height: 100vh;
            padding: 2rem;
            max-width: 100%;
            margin: 0 auto;
        }

        .intro-flow-view.hidden {
            display: none;
        }

        .intro-logo-container {
            position: absolute;
            top: calc(33vh - 70px);
            left: 50%;
            transform: translate(-50%, -50%);
            z-index: 100;
        }

        .logo-spin-intro {
            width: 96px;
            height: 96px;
            opacity: 0.85;
            animation: spinSlow 20s linear infinite;
            cursor: pointer;
            transition: opacity 0.2s ease;
        }

        .logo-spin-intro:hover {
            opacity: 1;
        }

        .intro-content {
            width: 100%;
            max-width: 900px;
            display: flex;
            flex-direction: column;
            gap: 4rem;
            position: relative;
        }

        #intro-embodiment-lines {
            position: relative;
            width: 100%;
        }

        .intro-text-line {
            position: absolute;
            top: calc(33% - 70px);
            left: 50%;
            transform: translateX(-50%);
            font-size: 1.125rem;
            line-height: 1.7;
            color: #57534E;
            font-style: italic;
            text-align: center;
            opacity: 0;
            z-index: 200;
            white-space: nowrap;
            display: inline-block;
            width: auto;
        }

        .intro-quote {
            position: absolute;
            top: calc(33% - 70px);
            left: 50%;
            transform: translateX(-50%);
            font-size: 1.125rem;
            line-height: 1.7;
            color: #57534E;
            font-style: italic;
            text-align: center;
            opacity: 0;
            z-index: 200;
            white-space: nowrap;
            display: inline-block;
            width: auto;
        }

        .intro-quote-attribution {
            position: absolute;
            top: calc(33% + 45px);
            left: 50%;
            transform: translateX(-50%);
            font-size: 0.9375rem;
            color: #78716C;
            text-align: center;
            opacity: 0;
            z-index: 200;
            display: inline-block;
        }

        /* Desktop/Mobile visibility classes */
        .desktop-only {
            display: block;
        }

        .mobile-only {
            display: none;
        }

        .intro-orientation {
            position: absolute;
            top: calc(33% - 70px);
            left: 50%;
            transform: translateX(-50%);
            font-size: 1.125rem;
            line-height: 1.7;
            color: #57534E;
            font-style: italic;
            text-align: center;
            opacity: 0;
            z-index: 200;
            white-space: nowrap;
            display: inline-block;
            width: auto;
        }

        .intro-sequence-container {
            opacity: 0;
            width: 100%;
            display: none; /* Hide sequence list */
        }

        .intro-sequence-list {
            list-style: none;
            padding: 0;
            margin: 0;
            display: flex;
            flex-direction: column;
            gap: 0.75rem;
        }

        .intro-sequence-item {
            font-size: 1rem;
            line-height: 1.6;
            color: #57534E;
            padding-left: 2rem;
            position: relative;
        }

        .intro-sequence-item::before {
            content: attr(data-number);
            position: absolute;
            left: 0;
            color: #A8A29E;
            font-size: 0.875rem;
        }

        .intro-sequence-item.prelude {
            font-style: italic;
            color: #78716C;
        }

        .intro-sequence-item.prelude::before {
            content: '◆';
            font-style: normal;
        }

        .intro-sequence-subtext {
            font-size: 0.875rem;
            color: #A8A29E;
            text-align: center;
            margin-top: 1.5rem;
            font-style: italic;
        }

        .intro-protocol-guidance {
            font-size: 0.9375rem;
            color: #78716C;
            line-height: 1.7;
            text-align: left;
            margin-bottom: 3rem;
            max-width: 700px;
            padding: 0 1rem;
            opacity: 0;
            transform: translateY(50px);
            transition: opacity 960ms ease-out, transform 960ms ease-out;
            will-change: opacity, transform;
        }

        .intro-protocol-guidance.visible {
            opacity: 1;
            transform: translateY(0);
        }

        .intro-protocol-guidance p {
            margin-bottom: 1rem;
        }

        .intro-protocol-guidance p:last-child {
            margin-bottom: 0;
        }

        .intro-protocol-deck {
            opacity: 0;
            transform: translateY(50px);
            display: flex;
            flex-direction: column;
            gap: 2rem;
            width: 100%;
            transition: opacity 960ms ease-out, transform 960ms ease-out;
            will-change: opacity, transform;
        }

        .intro-protocol-deck.visible {
            opacity: 1;
            transform: translateY(0);
        }

        .intro-protocol-card {
            border: 1px solid #E7E5E4;
            background: #FFFFFF;
            padding: 1.5rem;
            display: flex;
            flex-direction: column;
            gap: 1rem;
            max-width: 600px;
            width: 100%;
        }

        .intro-protocol-title {
            font-size: 1.125rem;
            font-weight: 500;
            color: #1C1917;
            line-height: 1.4;
        }

        .intro-disclosure-section {
            max-height: 0;
            margin-top: 0.5rem;
            opacity: 0;
            overflow: hidden;
            transition: max-height 3s ease, opacity 3s ease;
        }

        .intro-disclosure-section.visible {
            max-height: 1000px;
            opacity: 1;
        }

        .intro-disclosure-label {
            font-size: 0.8125rem;
            font-weight: 600;
            text-transform: uppercase;
            letter-spacing: 0.05em;
            color: #78716C;
            margin-bottom: 0.5rem;
        }

        .intro-disclosure-content {
            font-size: 0.9375rem;
            line-height: 1.7;
            color: #57534E;
        }

        .intro-disclosure-content ul {
            list-style: none;
            padding-left: 1rem;
            margin: 0.5rem 0;
        }

        .intro-disclosure-content li {
            position: relative;
            padding-left: 0.5rem;
            margin-bottom: 0.5rem;
        }

        .intro-disclosure-content li::before {
            content: '−';
            position: absolute;
            left: -0.75rem;
            color: #A8A29E;
        }

        .intro-disclosure-btn {
            font-size: 0.75rem;
            font-weight: 600;
            letter-spacing: 0.05em;
            color: #57534E;
            background: #FAFAF9;
            border: 1px solid #D6D3D1;
            padding: 0.75rem 1.5rem;
            cursor: pointer;
            transition: all 0.2s ease;
            font-family: inherit;
            margin-top: 0.75rem;
            text-align: center;
            text-transform: uppercase;
            width: 100%;
        }

        .intro-disclosure-btn:hover {
            border-color: #78716C;
            background: #F5F5F4;
            transform: translateY(-1px);
        }

        .intro-disclosure-btn:focus-visible {
            outline: 2px solid #57534E;
            outline-offset: 2px;
        }

        .intro-walk-btn {
            font-size: 0.8125rem;
            font-weight: 500;
            letter-spacing: 0.03em;
            color: #78716C;
            background: transparent;
            border: 1px solid #E7E5E4;
            padding: 0.625rem 1rem;
            cursor: pointer;
            transition: border-color 1.5s ease, color 0.3s ease, background 0.3s ease;
            font-family: inherit;
            text-align: center;
            display: none;
            margin-top: 0.5rem;
        }

        .intro-walk-btn:hover {
            border-color: #78716C;
            background: #FAFAF9;
        }

        .intro-walk-btn:focus-visible {
            outline: 2px solid #57534E;
            outline-offset: 2px;
        }

        .intro-walk-btn.dissolving {
            border-color: transparent;
        }

        .intro-continue-container {
            position: absolute;
            top: calc(33% + 198px);
            left: 50%;
            transform: translateX(-50%);
            opacity: 0;
            text-align: center;
            z-index: 200;
        }

        .intro-continue-btn {
            background: transparent;
            border: 1px solid #D6D3D1;
            color: #57534E;
            padding: 0.875rem 2rem;
            font-size: 1rem;
            font-weight: 400;
            cursor: pointer;
            transition: all 0.3s ease;
            font-family: inherit;
        }

        .intro-continue-btn:hover {
            border-color: #78716C;
            background: #FAFAF9;
        }

        .intro-continue-btn:focus-visible {
            outline: 2px solid #57534E;
            outline-offset: 2px;
        }

        .intro-continue-hint {
            font-size: 0.8125rem;
            color: #A8A29E;
            margin-top: 0.5rem;
        }

        .intro-protocol-list-page {
            display: none;
            flex-direction: column;
            align-items: center;
            padding-top: calc(33% - 70px + 120px);
            max-width: 900px;
            margin: 0 auto;
            min-height: 100vh;
        }

        .intro-protocol-list-page.visible {
            display: flex;
        }

        /* Live region for screen readers */
        .sr-only {
            position: absolute;
            width: 1px;
            height: 1px;
            padding: 0;
            margin: -1px;
            overflow: hidden;
            clip: rect(0, 0, 0, 0);
            white-space: nowrap;
            border-width: 0;
        }

        /* ========================================
           MOBILE RESPONSIVE STYLES
           ======================================== */

        /* Tablets and small screens */
        @media (max-width: 768px) {
            /* Show mobile version, hide desktop version */
            .desktop-only {
                display: none !important;
            }

            .mobile-only {
                display: block !important;
            }

            /* Logo adjustments */
            .logo-spin-intro {
                width: 80px;
                height: 80px;
            }

            .intro-logo-container {
                top: calc(40vh - 40px);
            }

            /* Typography scaling - mobile version only */
            .intro-quote.mobile-only {
                position: relative !important;
                font-size: 1.0625rem;
                white-space: normal !important;
                left: auto !important;
                right: auto !important;
                margin-left: 7.5% !important;
                margin-right: 7.5% !important;
                transform: none !important;
                display: block !important;
                width: auto !important;
                line-height: 1.5 !important;
                top: auto !important;
            }

            .intro-text-line {
                font-size: 1.0625rem;
                white-space: normal !important;
                left: 7.5% !important;
                right: 7.5% !important;
                transform: translateX(0) !important;
                display: block !important;
                width: auto !important;
                line-height: 1.5 !important;
            }

            .intro-orientation {
                font-size: 1.0625rem;
                white-space: normal !important;
                left: 7.5% !important;
                right: 7.5% !important;
                transform: none !important;
                display: block !important;
                width: auto !important;
                line-height: 1.5 !important;
            }

            /* Adjust spacing for smaller screens */
            .intro-flow-view {
                padding: 1.5rem;
            }

            /* Safari fix: Force explicit width calculation for absolutely positioned children */
            .intro-content {
                width: 100vw !important;
                max-width: 100vw !important;
                left: 0 !important;
                right: 0 !important;
                margin-left: 0 !important;
                margin-right: 0 !important;
            }

            .intro-protocol-list-page {
<<<<<<< HEAD
                padding-top: calc(28vh - 70px + 100px);
=======
                padding-top: 0px;
>>>>>>> 1d93401c
            }

            /* Protocol cards */
            .intro-protocol-card {
                max-width: 100%;
                padding: 1.25rem;
            }

            .intro-protocol-deck {
                gap: 1.5rem;
                margin-top: 2rem;
            }

            /* Buttons - ensure touch targets */
            .intro-disclosure-btn,
            .intro-walk-btn {
                padding: 0.75rem 1rem;
                min-height: 44px;
            }

            .intro-continue-btn {
                padding: 1rem 2rem;
                min-height: 44px;
            }

            /* Adjust vertical spacing */
            .intro-continue-container {
                top: calc(28vh + 160px);
            }

            /* === PROTOCOL WALK INTERFACE === */

            /* Header adjustments for walk mode */
            .header-center-logo {
                height: 36px;
            }

            .page-header {
                gap: 1rem;
            }

            .theme-position {
                font-size: 0.75rem;
            }

            /* Truncate header title to prevent overlap with center logo */
            .header-title {
                max-width: 40%;
                overflow: hidden;
                text-overflow: ellipsis;
                white-space: nowrap;
            }

            /* Content area */
            .content-area {
                margin-top: 60px;
            }

            .field-container {
                padding: 1.5rem 1.5rem 3rem 1.5rem;
                gap: 2.5rem;
            }

            /* Protocol selection page */
            .protocol-grid {
                grid-template-columns: repeat(auto-fill, minmax(280px, 1fr));
                gap: 1.25rem;
            }

            .protocol-card {
                padding: 1.25rem;
            }

            .protocol-selection-title {
                font-size: 1.375rem;
            }

            /* Entry view */
            .entry-input {
                font-size: 1.25rem;
                padding: 1.25rem 0;
            }

            /* Walk interface */
            .response-input {
                font-size: 1rem;
                padding: 1rem 0;
                min-height: 70px;
            }

            .theme-title {
                font-size: 1.5rem;
            }

            .section-content {
                font-size: 1rem;
            }

            /* Buttons */
            .walk-button {
                padding: 0.875rem 1.5rem;
                min-height: 44px;
                font-size: 0.875rem;
            }

            /* Summary mode */
            .composer-output.summary-mode {
                padding: 2rem;
            }

            .composer-output.summary-mode .theme-title {
                font-size: 2rem;
            }

            .composer-output.summary-mode h2,
            .composer-output.summary-mode .section-content h2 {
                font-size: 1.25rem;
            }

            .composer-output.summary-mode h3,
            .composer-output.summary-mode .section-content h3 {
                font-size: 1rem;
            }

            .composer-output.summary-mode p,
            .composer-output.summary-mode .section-content p {
                font-size: 0.9375rem;
            }

            /* Protocol guidance */
            .intro-protocol-guidance {
                font-size: 0.875rem;
                margin-bottom: 2rem;
                padding: 0 0.75rem;
            }
        }

        /* Mobile phones */
        @media (max-width: 480px) {
            /* Show mobile version, hide desktop version */
            .desktop-only {
                display: none !important;
            }

            .mobile-only {
                display: block !important;
            }

            /* Further logo reduction */
            .logo-spin-intro {
                width: 64px;
                height: 64px;
            }

            .intro-logo-container {
                top: calc(40vh - 32px);
            }

            /* Typography - even smaller - mobile version only */
            .intro-quote.mobile-only {
                position: relative !important;
                font-size: 1rem;
                line-height: 1.4 !important;
                left: auto !important;
                right: auto !important;
                margin-left: 5% !important;
                margin-right: 5% !important;
                transform: none !important;
                padding: 0 0.5rem;
                box-sizing: border-box;
                display: block !important;
                white-space: normal !important;
                width: auto !important;
                top: auto !important;
            }

            .intro-text-line {
                font-size: 1rem;
                line-height: 1.4 !important;
                left: 5% !important;
                right: 5% !important;
                transform: translateX(0) !important;
                padding: 0 0.5rem;
                box-sizing: border-box;
                display: block !important;
                white-space: normal !important;
                width: auto !important;
            }

            .intro-orientation {
                font-size: 1rem;
                line-height: 1.4 !important;
                left: 5% !important;
                right: 5% !important;
                transform: none !important;
                padding: 0 0.5rem;
                box-sizing: border-box;
                display: block !important;
                white-space: normal !important;
                width: auto !important;
            }

            /* Tighter spacing */
            .intro-flow-view {
                padding: 1rem;
            }

            /* Safari fix: Force explicit width calculation for absolutely positioned children */
            .intro-content {
                width: 100vw !important;
                max-width: 100vw !important;
                left: 0 !important;
                right: 0 !important;
                margin-left: 0 !important;
                margin-right: 0 !important;
            }

            .intro-protocol-list-page {
<<<<<<< HEAD
                padding-top: calc(25vh - 60px + 90px);
=======
                padding-top: 0px;
>>>>>>> 1d93401c
            }

            /* Cards - full width with minimal padding */
            .intro-protocol-card {
                padding: 1rem;
                font-size: 0.9375rem;
            }

            .intro-protocol-title {
                font-size: 1rem;
            }

            .intro-protocol-deck {
                gap: 1.25rem;
                margin-top: 1.5rem;
            }

            .intro-disclosure-content {
                font-size: 0.875rem;
            }

            /* Adjust button text size */
            .intro-disclosure-btn,
            .intro-walk-btn {
                font-size: 0.75rem;
                padding: 0.875rem 1rem;
            }

            .intro-continue-btn {
                font-size: 0.9375rem;
                padding: 0.875rem 1.5rem;
            }

            /* Continue button position */
            .intro-continue-container {
                top: calc(25vh + 140px);
            }

            .intro-continue-hint {
                font-size: 0.75rem;
            }

            /* Protocol guidance */
            .intro-protocol-guidance {
                font-size: 0.8125rem;
                margin-bottom: 1.5rem;
                padding: 0 0.5rem;
            }

            /* Header adjustments */
            .page-header {
                padding: 1rem 1.25rem;
            }

            /* Reduce line spacing on mobile */
            .intro-content {
                gap: 3rem;
            }

            /* === PROTOCOL WALK INTERFACE - SMALL MOBILE === */

            /* Header - tighter for small screens */
            .header-center-logo {
                height: 28px;
            }

            .page-header {
                padding: 0.75rem 1rem;
                gap: 0.75rem;
            }

            .header-title {
                font-size: 0.8125rem;
                max-width: 35%;
                overflow: hidden;
                text-overflow: ellipsis;
                white-space: nowrap;
            }

            .header-state {
                font-size: 0.75rem;
            }

            /* Hide theme position on very small screens */
            .theme-position {
                display: none;
            }

            /* Content area */
            .content-area {
                margin-top: 55px;
            }

            .field-container {
                padding: 1rem 1rem 2.5rem 1rem;
                gap: 2rem;
            }

            .field-container.summary-container {
                max-width: 100%;
            }

            /* Protocol selection */
            .protocol-grid {
                grid-template-columns: 1fr;
                gap: 1rem;
            }

            .protocol-card {
                padding: 1rem;
            }

            .protocol-card-title {
                font-size: 1rem;
            }

            .protocol-card-purpose {
                font-size: 0.875rem;
            }

            .protocol-selection-title {
                font-size: 1.25rem;
            }

            .protocol-selection-subtitle {
                font-size: 0.9375rem;
            }

            /* Entry view */
            .entry-view {
                min-height: 50vh;
            }

            .entry-input {
                font-size: 1.125rem;
                padding: 1rem 0;
            }

            #protocol-title {
                font-size: 1.25rem !important;
            }

            /* Walk interface */
            .response-input {
                font-size: 0.9375rem;
                padding: 0.875rem 0;
                min-height: 60px;
            }

            .response-hint {
                font-size: 0.75rem;
            }

            .theme-title {
                font-size: 1.25rem;
                margin-bottom: 0.875rem;
            }

            .section-label {
                font-size: 0.75rem;
            }

            .section-content {
                font-size: 0.9375rem;
            }

            .output-section {
                gap: 1rem;
            }

            /* Buttons */
            .walk-button {
                padding: 1rem 1.25rem;
                font-size: 0.8125rem;
                width: 100%;
            }

            .walk-control {
                flex-direction: column;
                gap: 0.75rem;
            }

            /* Summary mode - compact for mobile */
            .composer-output.summary-mode {
                padding: 1.25rem;
                border-radius: 0;
            }

            .composer-output.summary-mode .theme-title {
                font-size: 1.5rem;
                margin-bottom: 1.5rem;
                padding-bottom: 0.75rem;
            }

            .composer-output.summary-mode h2,
            .composer-output.summary-mode .section-content h2 {
                font-size: 1.125rem;
                margin-top: 2rem;
                margin-bottom: 0.75rem;
            }

            .composer-output.summary-mode h3,
            .composer-output.summary-mode .section-content h3 {
                font-size: 0.9375rem;
                margin-top: 1.5rem;
            }

            .composer-output.summary-mode p,
            .composer-output.summary-mode .section-content p {
                font-size: 0.875rem;
                line-height: 1.7;
                margin-bottom: 1rem;
            }

            .composer-output.summary-mode li,
            .composer-output.summary-mode .section-content li {
                font-size: 0.875rem;
            }

            /* Completion buttons - stack on mobile */
            #walk-control .walk-button,
            .completion-container .walk-button {
                width: 100%;
            }

            /* Entry logo size */
            #lichen-logo {
                height: 60px !important;
            }

            /* Section reveal buttons */
            .section-reveal-btn {
                font-size: 0.75rem;
                padding: 0.75rem 0.875rem;
            }

            /* Response area */
            .response-area {
                margin-top: 1.5rem;
                padding-top: 1.5rem;
            }
        }
    </style>
</head>
<body>
    <!-- Page Header -->
    <div class="page-header intro-mode" id="page-header">
        <div class="header-title">
            Lichen
        </div>
        <img src="/lichen-logo.png" alt="" class="header-center-logo" id="header-center-logo">
        <div class="header-state" id="header-state">Entry</div>
        <div class="theme-position" id="theme-position"></div>
        <div class="cost-display" id="cost-display">$0.00</div>
    </div>

    <!-- State Header (legacy - for walk mode) -->
    <div class="state-header" id="state-header" style="display: none;">
        <div class="mode-indicator" id="mode-indicator">Entry</div>
        <div class="protocol-name" id="protocol-name"></div>
    </div>

    <!-- Screen reader announcements -->
    <div class="sr-only" role="status" aria-live="polite" aria-atomic="true" id="sr-announcer"></div>

    <!-- Intro Flow View -->
    <div class="intro-flow-view" id="intro-flow-view">
        <!-- Spinning Logo -->
        <div class="intro-logo-container">
            <img src="/lichen-logo.png" alt="Lichen" class="logo-spin-intro" id="intro-logo">
        </div>

        <div class="intro-content" id="intro-content">
            <!-- Quote - Desktop Version -->
            <div class="intro-quote desktop-only" id="intro-quote-desktop">
                "The field is the sole governing agency of the particle."
            </div>

            <!-- Quote - Mobile Version (Inline Attribution) -->
            <div class="intro-quote mobile-only" id="intro-quote-mobile">
                "The field is the sole governing agency of the particle." — Albert Einstein
            </div>

            <!-- Embodiment Lines -->
            <div id="intro-embodiment-lines"></div>

            <!-- Orientation (hidden) -->
            <div class="intro-orientation" id="intro-orientation" style="display: none;">
                Orientation with the system is six protocols long
            </div>

            <!-- Continue Button (shown after orientation) -->
            <div class="intro-continue-container" id="intro-continue-container">
                <button class="intro-continue-btn" id="intro-continue-btn">Continue</button>
                <div class="intro-continue-hint">Press Shift + Enter or ⌘/Ctrl + Enter</div>
            </div>
        </div>

        <!-- Protocol List Page (shown after Continue) -->
        <div class="intro-protocol-list-page" id="intro-protocol-list-page">
            <!-- Protocol Guidance -->
            <div class="intro-protocol-guidance" id="intro-protocol-guidance">
                <p>The Field Exit Protocols are meant to be walked in order, as each one supports the next—from identifying the field you're in, to releasing its residue, closing it with integrity, and learning to hold a new one. Following the full sequence provides the most complete process of change.</p>
                <p>However, the protocols can also be used individually. You can read the "Use this when…" section and begin with whichever one feels most relevant. What matters is that you engage honestly with the process, in whatever order makes sense for you.</p>
            </div>

            <!-- Sequence List -->
            <div class="intro-sequence-container" id="intro-sequence-container">
                <ul class="intro-sequence-list">
                    <li class="intro-sequence-item prelude">Field Diagnostic (prelude)</li>
                    <li class="intro-sequence-item" data-number="1.">Knowing When a Field Must End</li>
                    <li class="intro-sequence-item" data-number="2.">Composting the Old Signal</li>
                    <li class="intro-sequence-item" data-number="3.">Extracting the Gifts Without Carrying the Pattern</li>
                    <li class="intro-sequence-item" data-number="4.">Designing a Clean Exit</li>
                    <li class="intro-sequence-item" data-number="5.">Walking Forward Without Residue</li>
                </ul>
                <div class="intro-sequence-subtext">Each stage opens the next. You will be guided, one step at a time.</div>
            </div>

            <!-- Protocol Deck -->
            <div class="intro-protocol-deck" id="intro-protocol-deck">
                <!-- Protocol cards will be populated by JavaScript -->
            </div>
        </div>
    </div>

    <!-- Main Content -->
    <div class="content-area">
        <div class="field-container" id="main-content">
            <!-- Protocol Selection View -->
            <div class="protocol-selection-view hidden" id="protocol-selection-view">
                <div class="protocol-selection-header">
                    <img src="/lichen-logo.png" alt="Lichen" style="height: 80px; width: auto; margin-bottom: 2rem;">
                    <div class="protocol-selection-title">Choose Your Protocol</div>
                    <div class="protocol-selection-subtitle">Select a protocol to begin your walk</div>
                </div>
                <div class="protocol-grid" id="protocol-grid">
                    <!-- Protocol cards will be populated by JavaScript -->
                </div>
            </div>

            <!-- Entry View -->
            <div class="entry-view hidden" id="entry-view">
                <img src="/lichen-logo.png" alt="Lichen" id="lichen-logo" style="height: 80px; width: auto; margin-bottom: 2rem;">
                <div id="protocol-title" style="font-size: 1.5rem; font-weight: 500; color: #78716C; margin-bottom: 3rem; text-align: center; line-height: 1.4;">Field Diagnostic Protocol</div>
                <button class="walk-button" id="begin-button">Begin walk</button>
            </div>

            <!-- Walk View (hidden initially) -->
            <div id="walk-view" style="display: none; transition: opacity 0.8s ease-out;">
                <!-- Error Strip -->
                <div class="error-strip" id="error-strip">
                    <div class="error-message" id="error-message"></div>
                </div>

                <!-- Composer Output -->
                <div class="composer-output" id="composer-output"></div>

                <!-- Response Area -->
                <div class="response-area">
                    <textarea
                        class="response-input"
                        id="response-input"
                        placeholder="Your response..."
                        rows="3"
                    ></textarea>
                    <div class="response-hint" id="response-hint"></div>

                    <div class="walk-control" id="walk-control">
                        <button class="walk-button" id="continue-button" disabled aria-label="Continue (Ctrl or Cmd + Enter)">Continue</button>
                    </div>
                </div>
            </div>
        </div>
    </div>

    <!-- Supports Strip - DISABLED -->
    <!-- <div class="supports-strip" id="supports-strip">
        <div class="supports-container" id="supports-container"></div>
    </div> -->

    <!-- Completion Overlay -->
    <div class="completion-overlay" id="completion-overlay">
        <div class="completion-message">
            <div class="completion-title" id="overlay-title">Protocol complete.</div>
            <div class="completion-subtitle" id="overlay-subtitle">The field rests.</div>
        </div>
    </div>

    <script type="module">
        // API Integration - automatically detects environment
        const API_BASE = window.location.hostname === 'localhost' 
            ? 'http://localhost:3000'
            : 'https://web-production-b6320.up.railway.app'; // Railway backend URL
        
        let sessionId = null;
        let currentMode = 'ENTRY';
        let protocolData = null;
        let selectedProtocol = null; // Store selected protocol

        // DOM Elements - Intro Flow
        const introFlowView = document.getElementById('intro-flow-view');
<<<<<<< HEAD
        const introLogo = document.getElementById('intro-logo');
        const introQuote = document.getElementById('intro-quote');
        const introQuoteAttribution = document.getElementById('intro-quote-attribution');
=======
        const introQuoteDesktop = document.getElementById('intro-quote-desktop');
        const introQuoteMobile = document.getElementById('intro-quote-mobile');
>>>>>>> 1d93401c
        const introEmbodimentLines = document.getElementById('intro-embodiment-lines');
        const introOrientation = document.getElementById('intro-orientation');
        const introContinueContainer = document.getElementById('intro-continue-container');
        const introContinueBtn = document.getElementById('intro-continue-btn');
        const introContent = document.getElementById('intro-content');
        const introProtocolListPage = document.getElementById('intro-protocol-list-page');
        const introSequenceContainer = document.getElementById('intro-sequence-container');
        const introProtocolDeck = document.getElementById('intro-protocol-deck');
<<<<<<< HEAD
        const introProtocolGuidance = document.getElementById('intro-protocol-guidance');
        const introBeginContainer = document.getElementById('intro-begin-container');
        const introBeginBtn = document.getElementById('intro-begin-btn');
=======
>>>>>>> 1d93401c
        const srAnnouncer = document.getElementById('sr-announcer');

        // Intro animation control
        let skipIntroAnimations = false;

        // DOM Elements - Main App
        const protocolSelectionView = document.getElementById('protocol-selection-view');
        const protocolGrid = document.getElementById('protocol-grid');
        const protocolTitle = document.getElementById('protocol-title');
        const entryView = document.getElementById('entry-view');
        const walkView = document.getElementById('walk-view');
        const entryInput = document.getElementById('entry-input');
        const beginButton = document.getElementById('begin-button');
        const responseInput = document.getElementById('response-input');
        const continueButton = document.getElementById('continue-button');
        const pageHeader = document.getElementById('page-header');
        const headerState = document.getElementById('header-state');
        const headerCenterLogo = document.getElementById('header-center-logo');
        const stateHeader = document.getElementById('state-header');
        const modeIndicator = document.getElementById('mode-indicator');
        const protocolName = document.getElementById('protocol-name');
        const themePosition = document.getElementById('theme-position');
        const composerOutput = document.getElementById('composer-output');
        // const supportsStrip = document.getElementById('supports-strip');
        // const supportsContainer = document.getElementById('supports-container');
        const errorStrip = document.getElementById('error-strip');
        const errorMessage = document.getElementById('error-message');
        const responseHint = document.getElementById('response-hint');
        const costDisplay = document.getElementById('cost-display');

        // Detect platform for keyboard shortcuts
        const isMac = navigator.platform.toUpperCase().includes('MAC');

        // Set platform-specific keyboard shortcut hints
        const introContinueHint = document.querySelector('.intro-continue-hint');
        if (introContinueHint) {
            introContinueHint.textContent = isMac ? 'Press ⌘ + Enter' : 'Press Ctrl + Enter';
        }

        // ========================================
        // INTRO FLOW LOGIC
        // ========================================

        // Timing constants (tunable)
        const TIMING = {
            initialWait: 2000,       // 2s wait before first line
            jigsawDuration: 400,     // 0.4s jigsaw animation
            lineDuration: 3000,      // 3s line stays visible
            fadeOutDuration: 1000,   // 1s fade out
            beforeOrientation: 1200, // 1.2s pause before orientation
            beforeSequence: 1700,    // 1.7s pause before sequence
        };

        // Check for reduced motion preference
        const prefersReducedMotion = window.matchMedia('(prefers-reduced-motion: reduce)').matches;

        // Announce text for screen readers
        function announceForScreenReader(text) {
            if (srAnnouncer) {
                srAnnouncer.textContent = text;
                setTimeout(() => {
                    srAnnouncer.textContent = '';
                }, 1000);
            }
        }

        // Fade in an element (opacity only)
        function fadeIn(element, duration = 1000) {
            return new Promise(resolve => {
                if (!element) {
                    resolve();
                    return;
                }
                element.style.transition = `opacity ${duration}ms ease`;
                element.style.opacity = '1';
                setTimeout(resolve, duration);
            });
        }

        // Fade in with forced text reset (for intro flow only)
        function fadeInClean(element, duration = 1000) {
            return new Promise(resolve => {
                if (!element) {
                    resolve();
                    return;
                }
                // Force clean text content (strips any spans)
                const text = element.textContent;
                element.textContent = text;
                
                element.style.transition = `opacity ${duration}ms ease`;
                element.style.opacity = '1';
                setTimeout(resolve, duration);
            });
        }

        // Fade out an element
        function fadeOut(element, duration = TIMING.fadeOutDuration) {
            return new Promise(resolve => {
                if (!element) {
                    resolve();
                    return;
                }
                element.style.transition = `opacity ${duration}ms ease`;
                element.style.opacity = '0';
                setTimeout(resolve, duration);
            });
        }

        // Organically reveal all intro text with quick, staggered transitions
        async function revealAllIntroText() {
            skipIntroAnimations = true;

            // Reset text content
            introQuote.textContent = '"The field is the sole governing agency of the particle."';
            introQuoteAttribution.textContent = '— Albert Einstein';

            // Show quote with quick fade
            introQuote.style.transition = 'opacity 300ms ease';
            introQuote.style.opacity = '1';
            introQuote.style.color = '';

            // After a brief moment, show attribution
            await new Promise(resolve => setTimeout(resolve, 150));
            introQuoteAttribution.style.transition = 'opacity 300ms ease';
            introQuoteAttribution.style.opacity = '1';
            introQuoteAttribution.style.color = '';

            // Create and show all embodiment lines with staggered quick fades
            const embodimentLines = [
                "You are the particle.",
                "Every decision, every signal, every relationship is shaped by the field you're in.",
                "The Lichen System listens to that field.",
                "It helps you see where you are.",
                "It helps you transform the field when the time is right."
            ];

            // Clear any existing lines
            introEmbodimentLines.innerHTML = '';

            // Add all lines with quick staggered reveals
            for (let i = 0; i < embodimentLines.length; i++) {
                const line = document.createElement('div');
                line.className = 'intro-text-line';
                line.textContent = embodimentLines[i];
                line.style.top = `calc(33% - 70px + ${60 + (i * 40)}px)`;
                line.style.transition = 'opacity 250ms ease';
                line.style.opacity = '0';
                line.style.color = '';
                introEmbodimentLines.appendChild(line);

                // Quick stagger (100ms between each line)
                await new Promise(resolve => setTimeout(resolve, 100));
                line.style.opacity = '1';
            }

            // Show continue button with final quick fade
            await new Promise(resolve => setTimeout(resolve, 100));
            introContinueContainer.style.transition = 'opacity 300ms ease';
            introContinueContainer.style.opacity = '1';
        }

        // Run the intro flow sequence
        async function runIntroFlow() {
            console.log('Starting intro flow...');
            console.log('introQuoteDesktop element:', introQuoteDesktop);
            console.log('introQuoteMobile element:', introQuoteMobile);
            console.log('introEmbodimentLines element:', introEmbodimentLines);
<<<<<<< HEAD

            // Reset all text to plain text (clear any cached spans from previous animations)
            introQuote.textContent = '"The field is the sole governing agency of the particle."';
            introQuoteAttribution.textContent = '— Albert Einstein';

            // Check if animations should be skipped
            if (skipIntroAnimations) {
                return; // Exit early, text already revealed
=======
            
            // Reset all text to plain text for both desktop and mobile versions
            if (introQuoteDesktop) {
                introQuoteDesktop.textContent = '"The field is the sole governing agency of the particle." — Albert Einstein';
            }
            if (introQuoteMobile) {
                introQuoteMobile.textContent = '"The field is the sole governing agency of the particle." — Albert Einstein';
>>>>>>> 1d93401c
            }

            // 1. Wait 2 seconds with logo visible and spinning
            await new Promise(resolve => setTimeout(resolve, TIMING.initialWait));
            console.log('Initial wait complete, showing quote...');

            // 2. Show quote with simple fade (0.86s) - both desktop and mobile versions
            // The CSS will handle showing only the appropriate version
            if (introQuoteDesktop && introQuoteMobile) {
                // Fade in both versions (CSS controls which one is visible)
                await Promise.all([
                    fadeInClean(introQuoteDesktop, 860),
                    fadeInClean(introQuoteMobile, 860)
                ]);

                // Announce for screen readers (use desktop version text)
                announceForScreenReader('"The field is the sole governing agency of the particle." — Albert Einstein');

                // Wait 3 seconds total before greying out
                await new Promise(resolve => setTimeout(resolve, 3000));

                // Grey out both versions
                introQuoteDesktop.style.transition = 'opacity 500ms ease, color 500ms ease';
                introQuoteDesktop.style.opacity = '0.6';
                introQuoteDesktop.style.color = '#78716C';

                introQuoteMobile.style.transition = 'opacity 500ms ease, color 500ms ease';
                introQuoteMobile.style.opacity = '0.6';
                introQuoteMobile.style.color = '#78716C';

                await new Promise(resolve => setTimeout(resolve, 500)); // Wait for grey transition

                console.log('Quote complete');
            } else {
                console.error('Quote elements not found!');
            }

            // 3. Show each embodiment line with jigsaw fade, one at a time
            const embodimentLines = [
                "You are the particle.",
                "Every decision, every signal, every relationship is shaped by the field you're in.",
                "The Lichen System listens to that field.",
                "It helps you see where you are.",
                "It helps you transform the field when the time is right."
            ];

            let previousLine = null;
            for (let i = 0; i < embodimentLines.length; i++) {
                const lineText = embodimentLines[i];
                const line = document.createElement('div');
                line.className = 'intro-text-line';
                line.textContent = lineText;
                // Move first two lines: up 3px on desktop, up 20px on mobile
                const isMobile = window.innerWidth <= 768;
                const offset = (i < 2) ? (isMobile ? -20 : -3) : 0;
                line.style.top = `calc(33% - 70px + ${60 + (i * 40) + offset}px)`; // Start 60px below Einstein quote, moved up 70px for header
                introEmbodimentLines.appendChild(line);
                
                // Grey out the previous line BEFORE showing the next one
                if (previousLine) {
                    previousLine.style.transition = 'opacity 500ms ease, color 500ms ease';
                    previousLine.style.opacity = '0.6';
                    previousLine.style.color = '#78716C';
                    await new Promise(resolve => setTimeout(resolve, 500)); // Wait for grey transition
                }
                
                await fadeInClean(line, 860);
                announceForScreenReader(lineText);
                await new Promise(resolve => setTimeout(resolve, TIMING.lineDuration));
                
                previousLine = line;
            }

            // 4. Grey out the last embodiment line
            if (previousLine) {
                previousLine.style.transition = 'opacity 500ms ease, color 500ms ease';
                previousLine.style.opacity = '0.6';
                previousLine.style.color = '#78716C';
                await new Promise(resolve => setTimeout(resolve, 500)); // Wait for grey transition
            }
            await new Promise(resolve => setTimeout(resolve, TIMING.beforeOrientation));

            // 5. Show continue button
            await fadeIn(introContinueContainer, 800);
            console.log('Continue button visible, waiting for user action...');

            // Wait for user to click continue
            // The rest will be handled by the continue button click handler
        }

        // Handle Continue button click - show protocol list page
        async function showProtocolListPage() {
            console.log('Showing protocol list page...');

<<<<<<< HEAD
=======
            // Scroll to top
            window.scrollTo(0, 0);

>>>>>>> 1d93401c
            // Fade out the intro content (quote, embodiment lines, orientation, continue button)
            await fadeOut(introContent, 800);

            // Hide intro content
            introContent.style.display = 'none';

<<<<<<< HEAD
            // Show protocol list page
            introProtocolListPage.classList.add('visible');

=======
            // Hide the big intro logo
            const introLogoContainer = document.querySelector('.intro-logo-container');
            if (introLogoContainer) {
                introLogoContainer.style.display = 'none';
            }

            // Show protocol list page
            introProtocolListPage.classList.add('visible');

            // Show header logo on protocol list page
            pageHeader.classList.add('protocol-list-active');
            
>>>>>>> 1d93401c
            // Skip sequence list - don't show it
            // await fadeIn(introSequenceContainer, 1000);
            // announceForScreenReader('Protocol sequence revealed: Field Diagnostic and 5 exit protocols');

            // Fade in guidance text and protocol cards together
            if (introProtocolGuidance) {
                // Force browser to render initial state before transition
                await new Promise(resolve => requestAnimationFrame(() => {
                    requestAnimationFrame(resolve);
                }));

                introProtocolGuidance.classList.add('visible');
            }

            // Load and render protocol cards (happens during guidance fade)
            await loadAndRenderProtocolCards();
        }

        // Continue button click handler
        introContinueBtn.addEventListener('click', () => {
            showProtocolListPage();
        });

        // Keyboard shortcut: Cmd/Ctrl + Enter to skip intro
        document.addEventListener('keydown', (e) => {
            const modifier = isMac ? e.metaKey : e.ctrlKey;
            const isShortcut = modifier && e.key === 'Enter';

            if (isShortcut) {
                // Only trigger if continue button is visible and intro content is still showing
                if (introContinueContainer &&
                    parseFloat(window.getComputedStyle(introContinueContainer).opacity) > 0.5 &&
                    window.getComputedStyle(introContent).display !== 'none') {
                    e.preventDefault();
                    showProtocolListPage();
                }
            }
        });

        // Logo click handler - reveal all text instantly
        if (introLogo) {
            introLogo.addEventListener('click', () => {
                // Only trigger if intro content is showing and animations haven't been skipped
                if (!skipIntroAnimations &&
                    window.getComputedStyle(introContent).display !== 'none') {
                    revealAllIntroText();
                }
            });
        }

        // Load protocols from API and render cards with progressive disclosure
        async function loadAndRenderProtocolCards() {
            try {
                const response = await fetch(`${API_BASE}/api/protocols`);
                const data = await response.json();

                if (data.protocols && data.protocols.length > 0) {
                    // Sort: Field Diagnostic first, then the 5 Field Exit protocols in order
                    const sortedProtocols = data.protocols.sort((a, b) => {
                        if (a.slug === 'field_diagnostic') return -1;
                        if (b.slug === 'field_diagnostic') return 1;
                        // Extract number from field_exit_protocol_N_...
                        const aNum = parseInt(a.slug.match(/field_exit_protocol_(\d+)/)?.[1] || '999');
                        const bNum = parseInt(b.slug.match(/field_exit_protocol_(\d+)/)?.[1] || '999');
                        return aNum - bNum;
                    }).slice(0, 6); // Take only the first 6

                    // Render each protocol card
                    for (const protocol of sortedProtocols) {
                        renderProtocolCard(protocol);
                    }

                    // Force browser to render initial state before transition
                    await new Promise(resolve => requestAnimationFrame(() => {
                        requestAnimationFrame(resolve);
                    }));

                    // Fade in the protocol deck
                    introProtocolDeck.classList.add('visible');
                    announceForScreenReader('Protocol cards revealed. Use tab to navigate and explore each protocol.');
                }
            } catch (error) {
                console.error('Error loading protocols for intro:', error);
            }
        }

        // Render a single protocol card with progressive disclosure
        function renderProtocolCard(protocol) {
            const card = document.createElement('div');
            card.className = 'intro-protocol-card';

            // Title
            const title = document.createElement('div');
            title.className = 'intro-protocol-title';
            title.textContent = protocol.title;
            card.appendChild(title);

            // Use When section (initially hidden)
            const useWhenSection = document.createElement('div');
            useWhenSection.className = 'intro-disclosure-section';

            // Format use_when as a list if it's an array, otherwise as plain text
            let useWhenContent = '';
            if (Array.isArray(protocol.use_when)) {
                useWhenContent = '<ul>' + protocol.use_when.map(item => `<li>${item}</li>`).join('') + '</ul>';
            } else {
                useWhenContent = protocol.use_when || 'No use cases available';
            }

            useWhenSection.innerHTML = `
                <div class="intro-disclosure-label">Use This When</div>
                <div class="intro-disclosure-content">${useWhenContent}</div>
            `;
            card.appendChild(useWhenSection);

            // Use When button (initially visible)
            const useWhenBtn = document.createElement('button');
            useWhenBtn.className = 'intro-disclosure-btn';
            useWhenBtn.textContent = 'Use This When';
            useWhenBtn.setAttribute('aria-expanded', 'false');
            useWhenBtn.setAttribute('aria-controls', `usewhen-${protocol.id}`);
            useWhenSection.id = `usewhen-${protocol.id}`;
            card.appendChild(useWhenBtn);

            // Walk this Protocol button (initially hidden, shown after Use This When is clicked)
            const walkBtn = document.createElement('button');
            walkBtn.className = 'intro-walk-btn';
            walkBtn.textContent = 'Walk this Protocol';
            card.appendChild(walkBtn);

            // Handle Use This When button click
            useWhenBtn.addEventListener('click', () => {
                useWhenSection.classList.add('visible');
                useWhenBtn.style.display = 'none';
                useWhenBtn.setAttribute('aria-expanded', 'true');
                walkBtn.style.display = 'block';
                announceForScreenReader('Use This When revealed');
            });

            // Walk button handler - go to protocol entry view
            walkBtn.addEventListener('click', () => {
                // Add dissolving class to trigger border fade
                walkBtn.classList.add('dissolving');

                // Wait for border to dissolve (1.5s) then navigate
                setTimeout(() => {
                    // Scroll to top
                    window.scrollTo(0, 0);

                    // Set the selected protocol (needed for begin walk)
                    selectProtocol(protocol);

                    // Hide intro flow
                    introFlowView.classList.add('hidden');
                    
                    // Show content area
                    const contentArea = document.querySelector('.content-area');
                    if (contentArea) {
                        contentArea.classList.add('visible');
                    }
                    
                    // Remove intro-mode from header
                    const pageHeader = document.getElementById('page-header');
                    if (pageHeader) {
                        pageHeader.classList.remove('intro-mode');
                    }
                    
                    // Show entry view for this protocol
                    protocolSelectionView.classList.add('hidden');
                    entryView.classList.remove('hidden');
                    
                    // Update header
                    const headerTitle = document.querySelector('.header-title');
                    if (headerTitle) {
                        headerTitle.textContent = protocol.title;
                    }
                    
                    // Focus the entry input
                    entryInput.focus();
                    
                    // Scroll to top
                    window.scrollTo(0, 0);
                }, 1500);
            });

            introProtocolDeck.appendChild(card);
        }

        // Start the intro flow when page loads
        try {
            runIntroFlow().catch(error => {
                console.error('Error in intro flow:', error);
            });
        } catch (error) {
            console.error('Error starting intro flow:', error);
        }

        // ========================================
        // MAIN APP LOGIC
        // ========================================

        // Cost tracking (rough estimate)
        let estimatedCost = 0;
        function updateCostDisplay(increment = 0.01) {
            estimatedCost += increment;
            costDisplay.textContent = `$${estimatedCost.toFixed(3)}`;
        }

        // Loading indicator helpers
        function showLoadingIndicator() {
            if (headerCenterLogo) {
                headerCenterLogo.classList.add('spinning');
            }
        }

        function hideLoadingIndicator() {
            if (headerCenterLogo) {
                headerCenterLogo.classList.remove('spinning');
            }
        }

        // Fetch and display available protocols
        async function loadProtocols() {
            try {
                const response = await fetch(`${API_BASE}/api/protocols`);
                const data = await response.json();

                if (data.protocols && data.protocols.length > 0) {
                    renderProtocolCards(data.protocols);
                } else {
                    showError('No protocols available');
                }
            } catch (error) {
                console.error('Error loading protocols:', error);
                showError('Failed to load protocols. Please refresh the page.');
            }
        }

        // Render protocol cards
        function renderProtocolCards(protocols) {
            protocolGrid.innerHTML = '';

            // Sort protocols: Field Diagnostic first, then alphabetically by title
            const sortedProtocols = [...protocols].sort((a, b) => {
                if (a.slug === 'field_diagnostic') return -1;
                if (b.slug === 'field_diagnostic') return 1;
                return a.title.localeCompare(b.title);
            });

            sortedProtocols.forEach(protocol => {
                const card = document.createElement('div');
                card.className = 'protocol-card';

                // Truncate purpose if too long
                const purpose = protocol.purpose || 'No description available';
                const truncatedPurpose = purpose.length > 200
                    ? purpose.substring(0, 200) + '...'
                    : purpose;

                card.innerHTML = `
                    <div class="protocol-card-header">
                        <div class="protocol-card-title">${protocol.title}</div>
                        <div class="protocol-card-badge">${protocol.theme_count} themes</div>
                    </div>
                    <div class="protocol-card-purpose">${truncatedPurpose}</div>
                `;

                card.addEventListener('click', () => selectProtocol(protocol));
                protocolGrid.appendChild(card);
            });
        }

        // Handle protocol selection
        function selectProtocol(protocol) {
            selectedProtocol = protocol;

            // Scroll to top
            window.scrollTo(0, 0);

            // Update protocol title in entry view with stacked format
            // Split title at em dash (—) or long dash if present
            const title = protocol.title;
            if (title.includes('—')) {
                const parts = title.split('—');
                protocolTitle.innerHTML = `${parts[0].trim()}<br>${parts[1].trim()}`;
            } else if (title.includes(' — ')) {
                const parts = title.split(' — ');
                protocolTitle.innerHTML = `${parts[0].trim()}<br>${parts[1].trim()}`;
            } else {
                protocolTitle.textContent = title;
            }

            // Hide protocol selection, show entry view
            protocolSelectionView.classList.add('hidden');
            entryView.classList.remove('hidden');
        }

        // Load protocols on page load
        loadProtocols();

        // Set helper text based on platform
        responseHint.textContent = isMac ? 'Press ⌘ + Enter to continue' : 'Press Ctrl + Enter to continue';

        // Update button aria-label for accessibility
        if (continueButton) {
            continueButton.setAttribute('aria-label', isMac ? 'Continue (Cmd + Enter)' : 'Continue (Ctrl + Enter)');
        }

        // Enable continue button when response has content
        responseInput.addEventListener('input', () => {
            continueButton.disabled = !responseInput.value.trim();
        });

        // Handle keyboard shortcuts for continue action
        responseInput.addEventListener('keydown', (e) => {
            const modifier = isMac ? e.metaKey : e.ctrlKey;

            // Cmd/Ctrl + Enter: trigger Continue or Ask Another Question
            if (modifier && e.key === 'Enter') {
                e.preventDefault();
                if (responseInput.value.trim()) {
                    // Check if we're in completion options mode
                    const askAnotherBtn = document.getElementById('ask-another-button');
                    if (askAnotherBtn && !askAnotherBtn.disabled) {
                        askAnotherBtn.click();
                    } else if (!continueButton.disabled) {
                        handleContinue();
                    }
                }
            }
            // Shift + Enter: allow new line (default behavior)
            // Enter alone: allow new line (default behavior)
        });

        // Escape key: Exit walk and return to protocol selection
        document.addEventListener('keydown', (e) => {
            if (e.key === 'Escape') {
                // Check if we're in a walk (walk-view is visible or entry-view is visible)
                const isInWalk = (walkView && walkView.style.display !== 'none') ||
                                 (entryView && !entryView.classList.contains('hidden'));

                if (isInWalk && confirm('Exit this protocol and return to protocol selection?')) {
                    // Reset views
                    if (walkView) walkView.style.display = 'none';
                    if (entryView) entryView.classList.add('hidden');

                    // Show protocol selection
                    protocolSelectionView.classList.remove('hidden');

                    // Reset inputs
                    if (responseInput) responseInput.value = '';
                    if (continueButton) continueButton.disabled = true;

                    // Scroll to top
                    window.scrollTo(0, 0);
                }
            }
        });

        // Begin walk
        beginButton.addEventListener('click', async () => {
            // Add clicked class to fade out border
            beginButton.classList.add('clicked');

            // Show loading indicator
            showLoadingIndicator();

            // Fade out main entry logo and title
            const title = entryView.querySelectorAll('div')[0];
            const logo = document.getElementById('lichen-logo');

            beginButton.disabled = true;

            // Fade out main logo and title
            if (logo) logo.classList.add('fade-out');
            if (title) title.classList.add('fade-out');

            // Wait for fade animations to complete
            await new Promise(resolve => setTimeout(resolve, 1200));

            try {
                const response = await fetch(`${API_BASE}/api/walk/start`, {
                    method: 'POST',
                    headers: { 'Content-Type': 'application/json' },
                    body: JSON.stringify({
                        user_input: 'begin',
                        protocol_slug: selectedProtocol?.slug
                    })
                });

                const data = await response.json();
                sessionId = data.session_id;
                protocolData = data;

                // Update cost display (ENTRY mode typically costs ~$0.01)
                updateCostDisplay(0.01);

                renderWalkState(data);

                // Hide loading indicator
                hideLoadingIndicator();
            } catch (error) {
                showError('The field lost connection. Please try again.');
                beginButton.textContent = 'Begin walk';
                beginButton.disabled = false;
                hideLoadingIndicator();
            }
        });

        // Show completion options (two buttons)
        function showCompletionOptions() {
            const walkControl = document.getElementById('walk-control');
            
            // Clear existing buttons
            walkControl.innerHTML = '';
            
            // Create two buttons
            const askAnotherBtn = document.createElement('button');
            askAnotherBtn.className = 'walk-button';
            askAnotherBtn.textContent = 'Ask Another Question';
            askAnotherBtn.id = 'ask-another-button';
            askAnotherBtn.style.marginRight = '1rem';
            
            const completeWalkBtn = document.createElement('button');
            completeWalkBtn.className = 'walk-button';
            completeWalkBtn.textContent = 'Complete Walk & View Summary';
            completeWalkBtn.id = 'complete-walk-button';
            
            walkControl.appendChild(askAnotherBtn);
            walkControl.appendChild(completeWalkBtn);
            
            // Handle ask another question
            askAnotherBtn.addEventListener('click', async () => {
                const userResponse = responseInput.value.trim();
                if (!userResponse) return;

                askAnotherBtn.classList.add('clicked');
                askAnotherBtn.disabled = true;
                responseInput.blur();

                // Show loading indicator
                showLoadingIndicator();

                try {
                    const response = await fetch(`${API_BASE}/api/walk/continue`, {
                        method: 'POST',
                        headers: { 'Content-Type': 'application/json' },
                        body: JSON.stringify({
                            session_id: sessionId,
                            user_response: userResponse
                        })
                    });

                    const data = await response.json();
                    protocolData = data;
                    updateCostDisplay(0.02);
                    responseInput.value = '';
                    renderWalkState(data);

                    // Hide loading indicator
                    hideLoadingIndicator();
                } catch (error) {
                    showError('The field lost connection. Please try again.');
                    askAnotherBtn.classList.remove('clicked');
                    askAnotherBtn.disabled = false;
                    hideLoadingIndicator();
                }
            });
            
            // Handle complete walk
            completeWalkBtn.addEventListener('click', async () => {
                completeWalkBtn.classList.add('clicked');
                completeWalkBtn.disabled = true;

                // Show loading indicator
                showLoadingIndicator();

                try {
                    const response = await fetch(`${API_BASE}/api/walk/complete`, {
                        method: 'POST',
                        headers: { 'Content-Type': 'application/json' },
                        body: JSON.stringify({
                            session_id: sessionId,
                            generate_summary: true
                        })
                    });

                    const data = await response.json();
                    protocolData = data;

                    // Update cost display for completion
                    updateCostDisplay(0.02);

                    renderWalkState(data);

                    // Hide loading indicator
                    hideLoadingIndicator();
                } catch (error) {
                    showError('The field lost connection. Please try again.');
                    completeWalkBtn.classList.remove('clicked');
                    completeWalkBtn.disabled = false;
                    hideLoadingIndicator();
                }
            });
        }

        // Continue walk handler function
        async function handleContinue() {
            const userResponse = responseInput.value.trim();
            if (!userResponse || !sessionId) return;

            // Add clicked class to fade out border
            continueButton.classList.add('clicked');

            // Blur input to stop cursor blinking
            responseInput.blur();

            continueButton.disabled = true;

            // Show loading indicator
            showLoadingIndicator();

            try {
                const response = await fetch(`${API_BASE}/api/walk/continue`, {
                    method: 'POST',
                    headers: { 'Content-Type': 'application/json' },
                    body: JSON.stringify({
                        session_id: sessionId,
                        user_response: userResponse
                    })
                });

                const data = await response.json();
                protocolData = data;

                // Update cost display (WALK responses typically cost ~$0.015-0.025)
                updateCostDisplay(0.02);

                responseInput.value = '';
                renderWalkState(data);

                continueButton.classList.remove('clicked');
                continueButton.disabled = false;

                // Hide loading indicator
                hideLoadingIndicator();

                // Focus will be set in renderWalkState after animation
            } catch (error) {
                showError('The field lost connection. Please try again.');
                continueButton.classList.remove('clicked');
                continueButton.disabled = false;
                hideLoadingIndicator();
            }
        }

        // Continue walk
        continueButton.addEventListener('click', handleContinue);

        // Handle generate report button (dynamically created after Theme 5)
        // Use event delegation since button is created dynamically
        document.addEventListener('click', async (e) => {
            if (e.target && e.target.id === 'generate-report-button') {
                const button = e.target;

                // Add clicked class to fade out border
                button.classList.add('clicked');
                button.disabled = true;

                // Show loading indicator
                showLoadingIndicator();

                try {
                    // Trigger CLOSE mode by sending "yes" to continue
                    const response = await fetch(`${API_BASE}/api/walk/continue`, {
                        method: 'POST',
                        headers: { 'Content-Type': 'application/json' },
                        body: JSON.stringify({
                            session_id: sessionId,
                            user_response: 'generate field diagnosis'
                        })
                    });

                    const data = await response.json();
                    protocolData = data;

                    // Update cost display (CLOSE mode costs ~$0.015)
                    updateCostDisplay(0.015);

                    renderWalkState(data);

                    // Hide loading indicator
                    hideLoadingIndicator();
                } catch (error) {
                    showError('The field lost connection. Please try again.');
                    button.classList.remove('clicked');
                    button.disabled = false;
                    hideLoadingIndicator();
                }
            }
        });

        // Render walk state
        async function renderWalkState(data) {
            console.log('🚀 renderWalkState called, mode:', data.mode);

            // Scroll to top whenever rendering walk state
            window.scrollTo(0, 0);

            // In ENTRY mode, stay in entry view but show protocol introduction
            if (data.mode === 'ENTRY') {
                console.log('📝 ENTRY mode - showing protocol introduction');

                headerState.textContent = 'Protocol Introduction';
                renderEntryResponse(data);
                return;
            }

            console.log('🎬 Starting WALK mode transition');

            // Update page header
            headerState.textContent = data.mode;
            
            // Handle undefined theme values gracefully
            const themeNum = data.theme_number || 1;
            const totalThemes = data.total_themes || 5;
            themePosition.textContent = `Theme ${themeNum} of ${totalThemes}`;

            // Parse and render composer output (but keep hidden)
            renderComposerOutput(data.composer_output);

            // Render supports - DISABLED
            // renderSupports(data);

            // supportsStrip.classList.add('active');

            // Hide entry view and show walk view
            entryView.style.display = 'none';
            walkView.style.opacity = '0';
            walkView.style.display = 'block';

            // Force reflow to ensure transition works
            walkView.offsetHeight;

            // Fade in everything
            walkView.style.opacity = '1';
            // supportsStrip.style.opacity = '1';

            // Add fade-in class to walk view children
            const walkChildren = walkView.querySelectorAll('.output-container, .response-area');
            walkChildren.forEach(child => {
                child.classList.add('fade-in-section');
            });

            // Apply jigsaw animation after fade-in is complete (skip for COMPLETE mode)
            if (data.mode !== 'COMPLETE') {
                setTimeout(() => {
                    const contentElements = composerOutput.querySelectorAll('.theme-title, .section-content');
                    contentElements.forEach(el => {
                        if (el.textContent.trim()) {
                            animateTextReveal(el);
                        }
                    });
                }, 100);
            }

            // Focus the response input after content is visible
            setTimeout(() => {
                responseInput.focus();
            }, 900);

            // Handle completion options (two buttons when final theme is complete)
            if (data.show_completion_options) {
                console.log('🎯 COMPLETION OPTIONS DETECTED - Showing two buttons');
                showCompletionOptions();
            }

            // Handle completion
            if (data.mode === 'COMPLETE') {
                console.log('🎯 COMPLETE MODE DETECTED - Starting completion handling');
                console.log('📋 Data received:', data);
                console.log('📄 Composer output length:', data.composer_output?.length);
                console.log('📄 Composer output preview:', data.composer_output?.substring(0, 200));

                headerState.textContent = `${data.protocol_name} Summary`;
                handleCompletion(data);
            }
        }

        // Animate text revealing randomly like a jigsaw puzzle
        function animateTextReveal(element, duration = 400) {
            const text = element.textContent;
            const words = text.split(/(\s+)/); // Split by whitespace but keep the spaces

            // Create spans for each word/space
            element.textContent = '';
            const spans = [];

            words.forEach(word => {
                if (word.trim() === '') {
                    // It's a space, add it directly
                    element.appendChild(document.createTextNode(word));
                } else {
                    // It's a word, wrap in span
                    const span = document.createElement('span');
                    span.textContent = word;
                    span.style.opacity = '0';
                    span.style.transition = 'opacity 0.2s ease-in';
                    span.style.display = 'inline';
                    element.appendChild(span);
                    spans.push(span);
                }
            });

            // Create random order for revealing
            const indices = spans.map((_, i) => i);
            for (let i = indices.length - 1; i > 0; i--) {
                const j = Math.floor(Math.random() * (i + 1));
                [indices[i], indices[j]] = [indices[j], indices[i]];
            }

            // Reveal words/letters in random order
            const totalSteps = Math.ceil(spans.length * 1.5); // More steps for variation
            const interval = duration / totalSteps;

            let revealed = 0;
            for (let step = 0; step < totalSteps && revealed < spans.length; step++) {
                setTimeout(() => {
                    if (revealed < spans.length) {
                        // Randomly decide: reveal full word (50%) or break into letters (50%)
                        if (Math.random() > 0.5) {
                            // Reveal full word
                            spans[indices[revealed]].style.opacity = '1';
                            revealed++;
                        } else {
                            // Break word into letters and reveal in random order
                            const span = spans[indices[revealed]];
                            const word = span.textContent;
                            const letters = word.split('');

                            span.textContent = '';
                            const letterSpans = letters.map(letter => {
                                const letterSpan = document.createElement('span');
                                letterSpan.textContent = letter;
                                letterSpan.style.opacity = '0';
                                letterSpan.style.transition = 'opacity 0.1s ease-in';
                                letterSpan.style.display = 'inline';
                                span.appendChild(letterSpan);
                                return letterSpan;
                            });

                            span.style.opacity = '1';

                            // Create random order for letters
                            const letterIndices = letters.map((_, i) => i);
                            for (let i = letterIndices.length - 1; i > 0; i--) {
                                const j = Math.floor(Math.random() * (i + 1));
                                [letterIndices[i], letterIndices[j]] = [letterIndices[j], letterIndices[i]];
                            }

                            // Reveal letters in random order
                            letterIndices.forEach((letterIndex, i) => {
                                setTimeout(() => {
                                    letterSpans[letterIndex].style.opacity = '1';
                                }, i * 40);
                            });

                            revealed++;
                        }
                    }
                }, step * interval);
            }
        }

        // Render ENTRY mode response (protocol introduction)
        function renderEntryResponse(data) {
            // Hide begin button
            beginButton.style.display = 'none';

            // Fade in header logo when protocol introduction loads
            if (headerCenterLogo) headerCenterLogo.classList.add('visible');

            // Hide the large logo completely, keep only header logo
            const logo = entryView.querySelector('img');
            const title = entryView.querySelector('div');
            if (logo) {
                logo.style.display = 'none';
            }
            if (title) {
                title.classList.remove('fade-out');
                title.classList.add('fade-in-only');
            }

            // Create response area in entry view (only if it doesn't exist)
            let entryResponseArea = document.getElementById('entry-response-area');
            if (!entryResponseArea) {
                entryResponseArea = document.createElement('div');
                entryResponseArea.id = 'entry-response-area';
                entryResponseArea.style.cssText = 'margin-top: 1rem; line-height: 1.7;';
            }

            // Parse JSON response from agent
            let entryData;
            try {
                entryData = JSON.parse(data.composer_output);
            } catch (e) {
                console.error('Failed to parse ENTRY response JSON:', e);
                showError('Failed to load protocol content');
                return;
            }

            const sectionData = entryData.sections;
            const firstThemeTitle = entryData.firstThemeTitle;

            // Helper function to format section content
            function formatSectionContent(content) {
                const lines = content.split('\n');
                let html = '';
                for (let line of lines) {
                    const trimmed = line.trim();
                    if (!trimmed) continue;

                    if (trimmed.startsWith('- ') || trimmed.startsWith('• ')) {
                        html += `<div style="margin-left: 1.5rem; margin-bottom: 0.5rem; color: #292524;">${trimmed}</div>`;
                    } else {
                        html += `<div style="margin-bottom: 1rem; color: #292524; font-size: 1.0625rem;">${trimmed}</div>`;
                    }
                }
                return html;
            }

            // Show first section immediately
            if (sectionData.length > 0) {
                const firstSection = document.createElement('div');
                firstSection.className = 'fade-in-only';

                // Create title
                const titleDiv = document.createElement('div');
                titleDiv.style.cssText = 'font-size: 0.8125rem; font-weight: 600; text-transform: uppercase; letter-spacing: 0.05em; color: #78716C; margin-bottom: 0.75rem;';
                titleDiv.textContent = sectionData[0].title;
                firstSection.appendChild(titleDiv);

                // Create content container
                const contentDiv = document.createElement('div');
                contentDiv.innerHTML = formatSectionContent(sectionData[0].content);

                // Hide all text content initially
                const textElements = contentDiv.querySelectorAll('div');
                textElements.forEach(el => {
                    el.style.opacity = '0';
                });

                firstSection.appendChild(contentDiv);
                entryResponseArea.appendChild(firstSection);

                // Apply jigsaw animation to all text in content immediately
                textElements.forEach(el => {
                    if (el.textContent.trim()) {
                        el.style.opacity = '1';
                        animateTextReveal(el);
                    }
                });
            }

            // Create buttons for remaining sections
            let currentIndex = 1;

            function showNextSection(event) {
                if (currentIndex < sectionData.length) {
                    const section = sectionData[currentIndex];

                    // Fade out the box by adding class to the clicked button
                    const button = event.target;
                    if (button) {
                        button.classList.add('revealed');

                        // After transition, add content and next button
                        setTimeout(() => {
                            // Create content container
                            const contentDiv = document.createElement('div');
                            contentDiv.innerHTML = formatSectionContent(section.content);

                            // Hide all text content initially
                            const textElements = contentDiv.querySelectorAll('div');
                            textElements.forEach(el => {
                                el.style.opacity = '0';
                            });

                            // Insert content after button
                            button.after(contentDiv);

                            // Apply jigsaw animation to all text in content immediately
                            textElements.forEach(el => {
                                if (el.textContent.trim()) {
                                    el.style.opacity = '1';
                                    animateTextReveal(el);
                                }
                            });

                            currentIndex++;

                            // Add next button or continue button
                            if (currentIndex < sectionData.length) {
                                addRevealButton(sectionData[currentIndex].title);
                            } else {
                                addContinueButton();
                            }
                        }, 500);
                    }
                }
            }

            function addRevealButton(nextTitle) {
                const btn = document.createElement('button');
                btn.className = 'section-reveal-btn fade-in-only section-reveal-button';
                btn.textContent = nextTitle;
                btn.onclick = showNextSection;

                entryResponseArea.appendChild(btn);
            }

            function addContinueButton() {
                const continueControl = document.createElement('div');
                continueControl.className = 'walk-control';
                continueControl.style.marginTop = '2rem';

                const continueBtn = document.createElement('button');
                continueBtn.className = 'walk-button fade-in-only';
                continueBtn.textContent = `Continue to Theme 1 – ${firstThemeTitle}`;
                continueBtn.onclick = async () => {
                    continueBtn.classList.add('clicked');
                    continueBtn.disabled = true;

                    // Show loading indicator
                    showLoadingIndicator();

                    try {
                        const response = await fetch(`${API_BASE}/api/walk/continue`, {
                            method: 'POST',
                            headers: { 'Content-Type': 'application/json' },
                            body: JSON.stringify({
                                session_id: sessionId,
                                user_response: 'yes'
                            })
                        });

                        const data = await response.json();
                        protocolData = data;

                        // Update cost display (initial walk start typically costs ~$0.02)
                        updateCostDisplay(0.02);

                        renderWalkState(data);

                        // Hide loading indicator
                        hideLoadingIndicator();
                    } catch (error) {
                        showError('The field lost connection. Please try again.');
                        continueBtn.classList.remove('clicked');
                        continueBtn.disabled = false;
                        hideLoadingIndicator();
                    }
                };

                // Add "Return to Protocol Selection" button
                const backBtn = document.createElement('button');
                backBtn.className = 'walk-button fade-in-only';
                backBtn.style.cssText = 'background: transparent; border: 1px solid #D6D3D1; color: #78716C; margin-left: 1rem;';
                backBtn.textContent = 'Return to Protocol Selection';
                backBtn.onclick = () => {
                    // Hide entry view
                    entryView.classList.add('hidden');
                    // Show protocol selection
                    protocolSelectionView.classList.remove('hidden');
                    // Scroll to top
                    window.scrollTo(0, 0);
                };

                continueControl.appendChild(continueBtn);
                continueControl.appendChild(backBtn);
                entryResponseArea.appendChild(continueControl);
            }

            // Add first reveal button if there are more sections
            if (sectionData.length > 1) {
                addRevealButton(sectionData[1].title);
            } else {
                addContinueButton();
            }

            // Add to entry view
            entryView.appendChild(entryResponseArea);
        }

        // Render composer output
        // Convert markdown to HTML with improved parsing
        function convertMarkdownToHTML(markdown) {
            if (!markdown) return '';

            console.log('🔧 MARKDOWN INPUT (first 500 chars):', markdown.substring(0, 500));

            let html = markdown;

            // Filter out horizontal rules (---) - they're structural markers, not content
            html = html.replace(/^---+\s*$/gm, '');

            // First, convert headers (before any other processing)
            // Support both ## and # formats
            html = html.replace(/^### (.+)$/gm, '<h3>$1</h3>');
            html = html.replace(/^## (.+)$/gm, '<h2>$1</h2>');
            html = html.replace(/^# (.+)$/gm, '<h2>$1</h2>');

            // Convert **bold text:** or **bold** to <strong>
            // Use a more robust pattern that handles multi-line and inline bold
            html = html.replace(/\*\*(.+?)\*\*/g, '<strong>$1</strong>');

            // Convert bullet points
            html = html.replace(/^\• (.+)$/gm, '<li>$1</li>');
            html = html.replace(/^- (.+)$/gm, '<li>$1</li>');

            // Wrap consecutive <li> tags in <ul>
            html = html.replace(/(<li>.*?<\/li>\n?)+/gs, (match) => {
                return '<ul>' + match + '</ul>';
            });

            // Split into paragraphs based on double newlines first
            const paragraphs = html.split(/\n\n+/);
            const processed = [];

            for (let para of paragraphs) {
                const trimmed = para.trim();
                if (!trimmed) continue;

                // Check if it's already an HTML element
                if (trimmed.startsWith('<h2>') || trimmed.startsWith('<h3>') ||
                    trimmed.startsWith('<ul>') || trimmed.startsWith('<ol>') ||
                    trimmed.startsWith('<li>')) {
                    processed.push(trimmed);
                } else {
                    // Wrap plain text in paragraph tags
                    // Replace single newlines with spaces within paragraphs
                    const cleanText = trimmed.replace(/\n/g, ' ').replace(/\s+/g, ' ');
                    processed.push('<p>' + cleanText + '</p>');
                }
            }

            const result = processed.join('\n\n');
            console.log('🔧 FINAL HTML (first 500 chars):', result.substring(0, 500));
            console.log('🔧 Total processed elements:', processed.length);

            return result;
        }

        function renderComposerOutput(markdown) {
            composerOutput.innerHTML = '';

            console.log('📄 Composer output markdown:', markdown);

            // Parse markdown sections
            const sections = parseMarkdown(markdown);
            console.log('📋 Parsed sections:', sections);
            
            // Check if we should hide response area (protocol complete)
            const shouldHideResponseArea = sections.transition === 'PROTOCOL_COMPLETE';
            if (shouldHideResponseArea) {
                const responseArea = document.querySelector('.response-area');
                if (responseArea) responseArea.style.display = 'none';
                console.log('🎯 Hiding response area - protocol complete');
            } else {
                const responseArea = document.querySelector('.response-area');
                if (responseArea) responseArea.style.display = 'block';
            }

            // Render theme title if available
            if (sections.theme_name) {
                composerOutput.innerHTML += `
                    <div class="theme-title">${sections.theme_name}</div>
                `;
            }

            // Render based on available sections
            if (sections.orientation) {
                composerOutput.innerHTML += `
                    <div class="output-section">
                        <div class="section-label">Purpose</div>
                        <div class="section-content">${sections.orientation}</div>
                    </div>
                `;
            }

            if (sections.why_this_matters) {
                composerOutput.innerHTML += `
                    <div class="output-section">
                        <div class="section-label">Why This Theme Matters</div>
                        <div class="section-content">${sections.why_this_matters}</div>
                    </div>
                `;
            }

            if (sections.guiding_question) {
                const label = sections.guiding_question.includes('•') ? 'Guiding Questions' : 'Guiding Question';
                const helperText = 'Reflect on these questions as they relate to your current situation. Share what comes up for you—there are no right or wrong answers.';
                composerOutput.innerHTML += `
                    <div class="output-section">
                        <div class="section-label">${label}</div>
                        <div class="section-content" style="font-size: 0.875rem; color: #78716C; margin-bottom: 0.75rem; font-style: italic;">${helperText}</div>
                        <div class="section-content" style="white-space: pre-line;">${sections.guiding_question}</div>
                    </div>
                `;
            }

            if (sections.instruction) {
                composerOutput.innerHTML += `
                    <div class="output-section">
                        <div class="section-content" style="color: #78716C; font-style: italic; margin-top: 1.5rem;">${sections.instruction}</div>
                    </div>
                `;
            }

            if (sections.acknowledgment) {
                // Convert markdown to HTML for better formatting
                const htmlContent = convertMarkdownToHTML(sections.acknowledgment);
                console.log('📝 SETTING innerHTML with htmlContent');
                console.log('📝 htmlContent length:', htmlContent.length);
                composerOutput.innerHTML += `
                    <div class="output-section">
                        <div class="section-content">${htmlContent}</div>
                    </div>
                `;
                console.log('📝 composerOutput.innerHTML length after:', composerOutput.innerHTML.length);
                console.log('📝 composerOutput classes:', composerOutput.className);
            }

            if (sections.completion_prompt) {
                const helperText = 'When this statement feels true for you, you\'re ready to continue:';
                composerOutput.innerHTML += `
                    <div class="output-section">
                        <div class="section-label">Theme Completion</div>
                        <div class="section-content" style="font-size: 0.875rem; color: #78716C; margin-bottom: 0.5rem;">${helperText}</div>
                        <div class="section-content" style="font-style: italic; font-weight: 500; color: #57534E;">${sections.completion_prompt}</div>
                    </div>
                `;
            }

            if (sections.transition) {
                if (sections.transition === 'PROTOCOL_COMPLETE') {
                    // Special case: Show "Generate Report" button after completing all themes
                    const completionText = sections.completionText || 'You have completed all themes of this protocol.';
                    composerOutput.innerHTML += `
                        <div class="output-section">
                            <div class="section-content" style="color: #78716C; font-size: 1rem;">${completionText}</div>
                        </div>
                        <div class="output-section" style="margin-top: 2rem;">
                            <button id="generate-report-button" class="walk-button">Field Diagnosis Complete, generate report</button>
                        </div>
                    `;
                } else {
                    composerOutput.innerHTML += `
                        <div class="output-section">
                            <div class="section-content" style="color: #78716C; font-size: 1rem;">${sections.transition}</div>
                        </div>
                    `;
                }
            }
        }

        // Parse markdown into sections
        function parseMarkdown(markdown) {
            const sections = {};

            // Extract theme name from markdown (e.g., **Theme 1 – Surface Behaviors**)
            const themeMatch = markdown.match(/\*\*(Theme\s+\d+\s*[–—:-]\s*[^*]+)\*\*/i);
            if (themeMatch) sections.theme_name = themeMatch[1].trim();

            // ENTRY mode sections
            const purposeMatch = markdown.match(/\*\*Purpose\*\*\s*\n([\s\S]*?)(?=\n\*\*|$)/i);
            if (purposeMatch) sections.orientation = purposeMatch[1].trim();

            const outcomesMatch = markdown.match(/\*\*Protocol-Level Outcomes\*\*\s*\n([\s\S]*?)(?=\n\*\*|$)/i);
            if (outcomesMatch) sections.guiding_question = outcomesMatch[1].trim();

            // WALK mode sections - Purpose/Frame is the orientation
            const purposeWalkMatch = markdown.match(/\*\*Purpose:\*\*\s*([\s\S]*?)(?=\n\*\*|$)/i);
            if (purposeWalkMatch) sections.orientation = purposeWalkMatch[1].trim();

            const frameMatch = markdown.match(/\*\*Frame:\*\*\s*([\s\S]*?)(?=\n\*\*|$)/i);
            if (frameMatch) sections.orientation = frameMatch[1].trim();

            const orientationMatch = markdown.match(/\*\*Orientation\*\*\s*\n([\s\S]*?)(?=\n\*\*|$)/i);
            if (orientationMatch) sections.orientation = orientationMatch[1].trim();

            // Guiding Questions (plural) - extract the bullet points
            const questionsMatch = markdown.match(/\*\*Guiding Questions:\*\*\s*\n([\s\S]*?)(?=\n\n[^•\n]|\n\*\*|$)/i);
            if (questionsMatch) {
                sections.guiding_question = questionsMatch[1].trim();
            }

            // Guiding Question (singular)
            const questionMatch = markdown.match(/\*\*Guiding Question\*\*\s*\n([\s\S]*?)(?=\n\*\*|$)/i);
            if (questionMatch) sections.guiding_question = questionMatch[1].trim();

            // Common sections
            const whyMatch = markdown.match(/\*\*Why This Matters\*\*\s*\n([\s\S]*?)(?=\n\*\*|$)/i);
            if (whyMatch) sections.why_this_matters = whyMatch[1].trim();

            // CLOSE mode - field diagnosis content
            // Check if this is completion content by looking for common CLOSE mode patterns
            // Updated to handle both Field Diagnostic and Field Exit protocols
            if (markdown.includes("field I'd call") ||
                markdown.includes("You've completed") ||
                markdown.includes("**FIELD DIAGNOSIS**") ||
                markdown.includes("**Pattern Identified:**") ||
                markdown.includes("**Type:**") ||
                (markdown.includes("**") && markdown.length > 200 && !markdown.includes("Purpose:"))) {
                // For CLOSE mode, treat the entire content as acknowledgment/diagnosis
                sections.acknowledgment = markdown.trim();
                return sections;
            }

            // Interpretation section (with invisible marker like <!-- INTERPRETATION -->)
            const interpretationMatch = markdown.match(/<!--\s*INTERPRETATION\s*-->\s*\n([\s\S]*?)(?=\n(?:<!--|\*\*)|$)/i);
            if (interpretationMatch) {
                sections.acknowledgment = interpretationMatch[1].trim();
            }

            // Acknowledgment/Interpretation - fallback to capture from "I hear you" or "I see you" until completion prompt or transition
            if (!sections.acknowledgment) {
                const ackMatch = markdown.match(/^(I (?:hear|see) you[\s\S]*?)(?=\n\*\*Completion Prompt\*\*|Ready to move|Shall we move|\n\*\*Theme)/im);
                if (ackMatch) sections.acknowledgment = ackMatch[1].trim();
            }

            const promptMatch = markdown.match(/\*\*Completion Prompt\*\*\s*\n([\s\S]*?)(?=\n\*\*|$)/i);
            if (promptMatch) sections.completion_prompt = promptMatch[1].trim();

            // Check for protocol completion (any protocol, any number of themes)
            const completionMatch = markdown.match(/You've completed all \d+ themes of the .+/i);
            if (completionMatch) {
                sections.transition = 'PROTOCOL_COMPLETE';
                sections.completionText = completionMatch[0]; // Store the actual completion text
            } else {
                // Check for "Ready to move into Theme X" pattern
                const readyMatch = markdown.match(/Ready to move into \*\*(Theme \d+[^*]*)\*\*\??/i);
                if (readyMatch) sections.transition = `Ready to move into <strong>${readyMatch[1]}</strong>?`;

                // Check for "Shall we move into Theme X" pattern (older)
                const shallMatch = markdown.match(/Shall we move into \*\*(Theme \d+[^*]*)\*\*\??/i);
                if (shallMatch) sections.transition = `Shall we move into <strong>${shallMatch[1]}</strong>?`;
            }

            // Also check for "Would you like me to" pattern (ENTRY mode)
            const wouldYouMatch = markdown.match(/(Would you like me to.*?\*\*Theme \d+[^*]*\*\*\??)/i);
            if (wouldYouMatch) sections.transition = wouldYouMatch[1];

            // Extract final instruction like "Take a moment..."
            const instructionMatch = markdown.match(/\n\n([A-Z][^*\n]+(?:moment|ready)[^*\n]+\.)/);
            if (instructionMatch) sections.instruction = instructionMatch[1].trim();

            return sections;
        }

        // Render supports - DISABLED
        /* function renderSupports(data) {
            supportsContainer.innerHTML = `<div class="supports-label">Supports (1)</div>`;

            const card = document.createElement('div');
            card.className = 'support-card';
            card.innerHTML = `
                <div class="support-header">
                    <div class="support-source">${data.protocol_name}</div>
                    <div class="support-theme">Theme ${data.theme_number}</div>
                </div>
                <div class="support-body">
                    <div class="support-content">${data.composer_output.substring(0, 300)}...</div>
                </div>
            `;

            card.addEventListener('click', () => {
                card.querySelector('.support-body').classList.toggle('expanded');
            });

            supportsContainer.appendChild(card);
        } */

        // Handle completion
        function handleCompletion(data) {
            console.log('🔧 handleCompletion called');
            console.log('📋 Data in handleCompletion:', data);

            // Add wider container class for summary mode
            const fieldContainer = document.getElementById('main-content');
            if (fieldContainer) {
                fieldContainer.classList.add('summary-container');
            }

            // Render the completion content (field diagnosis and summary)
            console.log('🎨 Rendering composer output...');
            renderComposerOutput(data.composer_output);

            // Add summary-mode class for enhanced styling
            console.log('🔧 Before adding summary-mode, classes:', composerOutput.className);
            composerOutput.classList.add('summary-mode');
            console.log('🔧 After adding summary-mode, classes:', composerOutput.className);

            // Log the actual HTML structure
            console.log('🔧 Composer output HTML (first 500 chars):', composerOutput.innerHTML.substring(0, 500));

            // Check if h2 tags exist
            const h2Tags = composerOutput.querySelectorAll('h2');
            console.log('🔧 Number of h2 tags found:', h2Tags.length);
            if (h2Tags.length > 0) {
                console.log('🔧 First h2 text:', h2Tags[0].textContent);
                console.log('🔧 First h2 computed style font-size:', window.getComputedStyle(h2Tags[0]).fontSize);
                console.log('🔧 First h2 computed style color:', window.getComputedStyle(h2Tags[0]).color);
            }

            console.log('✅ Composer output rendered with summary styling');
            
            // Hide the entire response area (input + continue button)
            const responseArea = document.querySelector('.response-area');
            console.log('🔍 Response area found:', !!responseArea);
            if (responseArea) {
                console.log('👁️ Hiding response area');
                responseArea.style.display = 'none';
                console.log('✅ Response area hidden');
            } else {
                console.log('⚠️ Response area not found!');
            }
            
            // Hide the existing continue button specifically
            const continueButton = document.getElementById('continue-button');
            console.log('🔍 Continue button found:', !!continueButton);
            if (continueButton) {
                console.log('👁️ Hiding continue button');
                continueButton.style.display = 'none';
                console.log('✅ Continue button hidden');
            } else {
                console.log('⚠️ Continue button not found!');
            }
            
            // Add completion button container after composer output
            console.log('🔨 Creating completion buttons...');
            const completionContainer = document.createElement('div');
            completionContainer.className = 'walk-control';
            completionContainer.style.marginTop = '3rem';
            completionContainer.style.display = 'flex';
            completionContainer.style.gap = '1rem';
            completionContainer.style.justifyContent = 'center';
            completionContainer.style.paddingTop = '2rem';
            completionContainer.style.borderTop = '1px solid #E7E5E4';
            completionContainer.innerHTML = `
                <button class="walk-button" id="download-button" style="padding: 0.875rem 1.75rem; font-size: 0.9375rem;">Download Summary</button>
                <button class="walk-button" id="completion-button" style="padding: 0.875rem 1.75rem; font-size: 0.9375rem;">Mark complete</button>
            `;
            
            // Insert completion button after composer output
            console.log('🔍 Composer output parent:', !!composerOutput.parentNode);
            composerOutput.parentNode.insertBefore(completionContainer, composerOutput.nextSibling);
            console.log('✅ Completion buttons added');
            
            // Handle download button click
            const downloadButton = completionContainer.querySelector('#download-button');
            console.log('🔍 Download button found:', !!downloadButton);
            downloadButton.onclick = async () => {
                console.log('🖱️ Download button clicked');

                const { jsPDF } = window.jspdf;
                const doc = new jsPDF();

                const timestamp = new Date().toLocaleString();
                const pageWidth = doc.internal.pageSize.getWidth();
                const pageHeight = doc.internal.pageSize.getHeight();
                const margin = 20;
                const maxWidth = pageWidth - (margin * 2);
                let yPosition = margin;

                // Load and add logo
                const logoImg = document.querySelector('img[src="/lichen-logo.png"]');
                if (logoImg) {
                    const canvas = document.createElement('canvas');
                    const ctx = canvas.getContext('2d');
                    canvas.width = logoImg.width;
                    canvas.height = logoImg.height;
                    ctx.drawImage(logoImg, 0, 0);
                    const logoData = canvas.toDataURL('image/png');

                    // Add logo at top center (20mm wide, proportional height)
                    const logoWidth = 20;
                    const logoHeight = (logoImg.height / logoImg.width) * logoWidth;
                    const logoX = (pageWidth - logoWidth) / 2;
                    doc.addImage(logoData, 'PNG', logoX, yPosition, logoWidth, logoHeight);
                    yPosition += logoHeight + 10;
                }

                // Helper function to add footer to each page
                const addFooter = () => {
                    const currentDate = new Date().toLocaleDateString('en-US', {
                        year: 'numeric',
                        month: 'long',
                        day: 'numeric'
                    });
                    doc.setFontSize(8);
                    doc.setFont('helvetica', 'normal');
                    doc.setTextColor(160, 160, 160); // Subtle gray
                    doc.text(currentDate, margin, pageHeight - 10);
                    doc.setTextColor(0, 0, 0); // Reset to black
                };

                // Add footer to first page
                addFooter();

                // Helper function to add text with word wrapping
                const addText = (text, fontSize, isBold = false, isItalic = false) => {
                    if (yPosition > pageHeight - 25) {
                        doc.addPage();
                        addFooter(); // Add footer to new page
                        yPosition = margin;
                    }

                    doc.setFontSize(fontSize);
                    if (isBold && isItalic) {
                        doc.setFont('helvetica', 'bolditalic');
                    } else if (isBold) {
                        doc.setFont('helvetica', 'bold');
                    } else if (isItalic) {
                        doc.setFont('helvetica', 'italic');
                    } else {
                        doc.setFont('helvetica', 'normal');
                    }

                    const lines = doc.splitTextToSize(text, maxWidth);
                    lines.forEach(line => {
                        if (yPosition > pageHeight - 25) {
                            doc.addPage();
                            addFooter(); // Add footer to new page
                            yPosition = margin;
                        }
                        doc.text(line, margin, yPosition);
                        yPosition += fontSize * 0.5;
                    });
                };

                // Title
                addText(data.protocol_name.toUpperCase(), 18, true);
                yPosition += 5;
                addText('Summary Report', 14, false, true);
                yPosition += 10;

                // Draw a line
                doc.setDrawColor(200);
                doc.line(margin, yPosition, pageWidth - margin, yPosition);
                yPosition += 10;

                // Get the text content and parse it
                const summaryText = composerOutput.innerText || composerOutput.textContent;
                const lines = summaryText.split('\n');

                for (let line of lines) {
                    const trimmed = line.trim();
                    if (!trimmed) {
                        yPosition += 3;
                        continue;
                    }

                    // Check if it's a header (all caps or starts with specific patterns)
                    if (trimmed.match(/^[A-Z\s]{5,}$/) || trimmed.match(/^(FIELD DIAGNOSIS|SUMMARY|THE FIELD)/)) {
                        yPosition += 5;
                        addText(trimmed, 14, true);
                        yPosition += 5;
                    } else if (trimmed.includes('**') || trimmed.match(/^[A-Z][A-Z\s]+:/)) {
                        // Bold text or section headers
                        const cleanText = trimmed.replace(/\*\*/g, '');
                        addText(cleanText, 11, true);
                        yPosition += 2;
                    } else {
                        // Regular paragraph text
                        addText(trimmed, 10);
                        yPosition += 2;
                    }
                }

                // Save the PDF
                const protocolSlug = data.protocol_name.toLowerCase().replace(/[^a-z0-9]+/g, '-').replace(/^-|-$/g, '');
                const date = new Date().toISOString().split('T')[0];
                doc.save(`${protocolSlug}-${date}.pdf`);

                console.log('✅ Summary downloaded as PDF');
            };
            
            // Handle completion button click
            const button = completionContainer.querySelector('#completion-button');
            console.log('🔍 Completion button found:', !!button);
            button.onclick = async () => {
                console.log('🖱️ Completion button clicked');
                
                // Add clicked class to fade out border
                button.classList.add('clicked');
                
                const overlay = document.getElementById('completion-overlay');
                overlay.classList.add('active');

                setTimeout(async () => {
                    overlay.classList.remove('active');
                    
                    // Call complete endpoint
                    await fetch(`${API_BASE}/api/walk/complete`, {
                        method: 'POST',
                        headers: { 'Content-Type': 'application/json' },
                        body: JSON.stringify({
                            session_id: sessionId,
                            generate_summary: false
                        })
                    });

                    // Reset to entry
                    location.reload();
                }, 4000);
            };
            
            console.log('🎉 handleCompletion completed');
        }

        // Show error
        function showError(message) {
            errorMessage.textContent = message;
            errorStrip.classList.add('active');
            setTimeout(() => errorStrip.classList.remove('active'), 5000);
        }
    </script>
</body>
</html><|MERGE_RESOLUTION|>--- conflicted
+++ resolved
@@ -1275,11 +1275,7 @@
             }
 
             .intro-protocol-list-page {
-<<<<<<< HEAD
                 padding-top: calc(28vh - 70px + 100px);
-=======
-                padding-top: 0px;
->>>>>>> 1d93401c
             }
 
             /* Protocol cards */
@@ -1498,11 +1494,7 @@
             }
 
             .intro-protocol-list-page {
-<<<<<<< HEAD
                 padding-top: calc(25vh - 60px + 90px);
-=======
-                padding-top: 0px;
->>>>>>> 1d93401c
             }
 
             /* Cards - full width with minimal padding */
@@ -1905,14 +1897,9 @@
 
         // DOM Elements - Intro Flow
         const introFlowView = document.getElementById('intro-flow-view');
-<<<<<<< HEAD
         const introLogo = document.getElementById('intro-logo');
-        const introQuote = document.getElementById('intro-quote');
-        const introQuoteAttribution = document.getElementById('intro-quote-attribution');
-=======
         const introQuoteDesktop = document.getElementById('intro-quote-desktop');
         const introQuoteMobile = document.getElementById('intro-quote-mobile');
->>>>>>> 1d93401c
         const introEmbodimentLines = document.getElementById('intro-embodiment-lines');
         const introOrientation = document.getElementById('intro-orientation');
         const introContinueContainer = document.getElementById('intro-continue-container');
@@ -1921,12 +1908,9 @@
         const introProtocolListPage = document.getElementById('intro-protocol-list-page');
         const introSequenceContainer = document.getElementById('intro-sequence-container');
         const introProtocolDeck = document.getElementById('intro-protocol-deck');
-<<<<<<< HEAD
         const introProtocolGuidance = document.getElementById('intro-protocol-guidance');
         const introBeginContainer = document.getElementById('intro-begin-container');
         const introBeginBtn = document.getElementById('intro-begin-btn');
-=======
->>>>>>> 1d93401c
         const srAnnouncer = document.getElementById('sr-announcer');
 
         // Intro animation control
@@ -2040,20 +2024,21 @@
         async function revealAllIntroText() {
             skipIntroAnimations = true;
 
-            // Reset text content
-            introQuote.textContent = '"The field is the sole governing agency of the particle."';
-            introQuoteAttribution.textContent = '— Albert Einstein';
-
-            // Show quote with quick fade
-            introQuote.style.transition = 'opacity 300ms ease';
-            introQuote.style.opacity = '1';
-            introQuote.style.color = '';
-
-            // After a brief moment, show attribution
+            // Reset text content for both desktop and mobile quotes (with inline attribution)
+            introQuoteDesktop.textContent = '"The field is the sole governing agency of the particle." — Albert Einstein';
+            introQuoteMobile.textContent = '"The field is the sole governing agency of the particle." — Albert Einstein';
+
+            // Show quotes with quick fade
+            introQuoteDesktop.style.transition = 'opacity 300ms ease';
+            introQuoteDesktop.style.opacity = '1';
+            introQuoteDesktop.style.color = '';
+
+            introQuoteMobile.style.transition = 'opacity 300ms ease';
+            introQuoteMobile.style.opacity = '1';
+            introQuoteMobile.style.color = '';
+
+            // Wait a moment before showing embodiment lines
             await new Promise(resolve => setTimeout(resolve, 150));
-            introQuoteAttribution.style.transition = 'opacity 300ms ease';
-            introQuoteAttribution.style.opacity = '1';
-            introQuoteAttribution.style.color = '';
 
             // Create and show all embodiment lines with staggered quick fades
             const embodimentLines = [
@@ -2095,24 +2080,18 @@
             console.log('introQuoteDesktop element:', introQuoteDesktop);
             console.log('introQuoteMobile element:', introQuoteMobile);
             console.log('introEmbodimentLines element:', introEmbodimentLines);
-<<<<<<< HEAD
-
-            // Reset all text to plain text (clear any cached spans from previous animations)
-            introQuote.textContent = '"The field is the sole governing agency of the particle."';
-            introQuoteAttribution.textContent = '— Albert Einstein';
+
+            // Reset all text to plain text for both desktop and mobile versions
+            if (introQuoteDesktop) {
+                introQuoteDesktop.textContent = '"The field is the sole governing agency of the particle." — Albert Einstein';
+            }
+            if (introQuoteMobile) {
+                introQuoteMobile.textContent = '"The field is the sole governing agency of the particle." — Albert Einstein';
+            }
 
             // Check if animations should be skipped
             if (skipIntroAnimations) {
                 return; // Exit early, text already revealed
-=======
-            
-            // Reset all text to plain text for both desktop and mobile versions
-            if (introQuoteDesktop) {
-                introQuoteDesktop.textContent = '"The field is the sole governing agency of the particle." — Albert Einstein';
-            }
-            if (introQuoteMobile) {
-                introQuoteMobile.textContent = '"The field is the sole governing agency of the particle." — Albert Einstein';
->>>>>>> 1d93401c
             }
 
             // 1. Wait 2 seconds with logo visible and spinning
@@ -2207,23 +2186,15 @@
         async function showProtocolListPage() {
             console.log('Showing protocol list page...');
 
-<<<<<<< HEAD
-=======
             // Scroll to top
             window.scrollTo(0, 0);
 
->>>>>>> 1d93401c
             // Fade out the intro content (quote, embodiment lines, orientation, continue button)
             await fadeOut(introContent, 800);
 
             // Hide intro content
             introContent.style.display = 'none';
 
-<<<<<<< HEAD
-            // Show protocol list page
-            introProtocolListPage.classList.add('visible');
-
-=======
             // Hide the big intro logo
             const introLogoContainer = document.querySelector('.intro-logo-container');
             if (introLogoContainer) {
@@ -2235,8 +2206,7 @@
 
             // Show header logo on protocol list page
             pageHeader.classList.add('protocol-list-active');
-            
->>>>>>> 1d93401c
+
             // Skip sequence list - don't show it
             // await fadeIn(introSequenceContainer, 1000);
             // announceForScreenReader('Protocol sequence revealed: Field Diagnostic and 5 exit protocols');
