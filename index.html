<!DOCTYPE html>
<html lang="en">
<head>
    <meta charset="UTF-8">
    <meta name="viewport" content="width=device-width, initial-scale=1.0">
    <title>Lichen Field</title>
    <script src="https://cdnjs.cloudflare.com/ajax/libs/jspdf/2.5.1/jspdf.umd.min.js"></script>
    <style>
        * {
            margin: 0;
            padding: 0;
            box-sizing: border-box;
        }

        body {
            font-family: -apple-system, BlinkMacSystemFont, 'Segoe UI', system-ui, sans-serif;
            background: #FAFAF9;
            min-height: 100vh;
            display: flex;
            flex-direction: column;
        }

        html {
            overflow-y: scroll;
        }

        *:focus-visible {
            outline: 2px solid #57534E;
            outline-offset: 2px;
        }

        @media (prefers-reduced-motion: reduce) {
            *, *::before, *::after {
                animation-duration: 0.01ms !important;
                transition-duration: 0.01ms !important;
            }
        }

        /* Fade in animation */
        @keyframes fadeInUp {
            from {
                opacity: 0;
                transform: translateY(20px);
            }
            to {
                opacity: 1;
                transform: translateY(0);
            }
        }

        @keyframes fadeIn {
            from {
                opacity: 0;
            }
            to {
                opacity: 1;
            }
        }

        .fade-in-section {
            opacity: 0;
            animation: fadeInUp 0.8s ease-out forwards;
        }

        .fade-in-only {
            opacity: 0;
            animation: fadeIn 0.8s ease-out forwards;
        }

        /* Fade out animation */
        @keyframes fadeOut {
            from {
                opacity: 1;
            }
            to {
                opacity: 0;
            }
        }

        .fade-out {
            animation: fadeOut 1.2s ease-out forwards;
        }

        /* Spin animation for logo */
        @keyframes spin {
            from {
                transform: translate(-50%, -50%) rotate(0deg);
            }
            to {
                transform: translate(-50%, -50%) rotate(360deg);
            }
        }

        @keyframes spinSlow {
            from {
                transform: rotate(0deg);
            }
            to {
                transform: rotate(360deg);
            }
        }

        .logo-spin {
            animation: spin 20s linear infinite;
        }

        @media (prefers-reduced-motion: reduce) {
            .logo-spin-intro {
                animation: spinSlow 40s linear infinite !important;
            }
        }


        /* Section reveal button */
        .section-reveal-btn {
            font-size: 0.8125rem;
            font-weight: 600;
            text-transform: uppercase;
            letter-spacing: 0.05em;
            color: #78716C;
            background: transparent;
            border: none;
            box-shadow: inset 0 0 0 1px #D6D3D1;
            padding: 0.75rem 1rem;
            cursor: pointer;
            transition: box-shadow 0.5s ease-out, background-color 0.5s ease-out;
            font-family: inherit;
            margin-top: 2rem;
            margin-bottom: 0.75rem;
            width: 100%;
            text-align: left;
        }

        .section-reveal-btn:hover:not(.revealed) {
            box-shadow: inset 0 0 0 1px #78716C;
            background: #FAFAF9;
        }

        .section-reveal-btn.revealed {
            box-shadow: inset 0 0 0 1px transparent;
            background: transparent;
            cursor: default;
            pointer-events: none;
        }

        .section-reveal-btn.fade-in-section,
        .walk-button.fade-in-section {
            animation: none;
            opacity: 1;
            transform: none;
        }

        /* Header */
        .page-header {
            position: fixed;
            top: 0;
            left: 0;
            right: 0;
            z-index: 100;
            border-bottom: 1px solid #E7E5E4;
            padding: 1.25rem 2rem;
            background: #FCFCFB;
            display: flex; /* Visible during intro flow */
            gap: 2rem;
            align-items: baseline;
            transition: opacity 0.8s ease-out;
        }
        
        .page-header.intro-mode .header-state,
        .page-header.intro-mode .theme-position,
        .page-header.intro-mode .cost-display,
        .page-header.intro-mode .header-center-logo {
            display: none;
        }

        /* Show header logo when protocol list is active */
        .page-header.intro-mode.protocol-list-active .header-center-logo {
            display: block !important;
            opacity: 0.85;
        }

        /* Spinning animation for header logo */
        .header-center-logo.spinning {
            animation: spinSlow 20s linear infinite;
        }

        .header-center-logo {
            position: absolute;
            left: 50%;
            top: 50%;
            transform: translate(-50%, -50%);
            height: 48px;
            width: auto;
            opacity: 0;
            will-change: transform;
            backface-visibility: hidden;
            -webkit-font-smoothing: antialiased;
            animation: spin 20s linear infinite;
            animation-play-state: paused;
            transition: opacity 1.2s ease-out;
        }
        /* Dev badge next to header logo */
        .header-logo-badge {
            position: absolute;
            left: 50%;
            top: 50%;
            transform: translate(40px, -10px);
            font-size: 0.85rem;
            color: #374151;
            background: rgba(255,255,255,0.9);
            padding: 0.15rem 0.5rem;
            border-radius: 6px;
            box-shadow: 0 1px 2px rgba(0,0,0,0.06);
            pointer-events: none;
            z-index: 200;
        }

        .header-center-logo.visible {
            opacity: 0.85;
        }

        .header-center-logo.spinning {
            animation-play-state: running;
        }
        
        .cost-display {
            display: none; /* Hidden as requested */
            margin-left: auto;
            font-size: 0.75rem;
            color: #A8A29E;
            font-variant-numeric: tabular-nums;
        }

        .branch-label {
            position: absolute;
            top: 1.25rem;
            right: 2rem;
            font-size: 0.75rem;
            color: #78716C;
            background: #F5F5F4;
            padding: 0.25rem 0.75rem;
            border-radius: 4px;
            font-family: 'SF Mono', Monaco, 'Cascadia Code', 'Roboto Mono', Consolas, 'Courier New', monospace;
            letter-spacing: 0.02em;
            opacity: 0.7;
            transition: opacity 0.2s ease;
        }

        .branch-label:hover {
            opacity: 1;
        }

        .header-title {
            font-size: 0.875rem;
            font-weight: 600;
            letter-spacing: 0.05em;
            color: #1C1917;
            cursor: default;
        }

        .header-state {
            font-size: 0.8125rem;
            font-weight: 500;
            color: #78716C;
            text-transform: uppercase;
            letter-spacing: 0.08em;
        }

        .theme-position {
            font-size: 0.8125rem;
            color: #78716C;
            margin-left: auto;
        }

        /* State Header (legacy - keeping for walk mode) */
        .state-header {
            border-bottom: 1px solid #E7E5E4;
            padding: 1.25rem 2rem;
            background: #FCFCFB;
            display: none;
            gap: 2rem;
            align-items: baseline;
        }

        .state-header.active {
            display: flex;
        }

        .mode-indicator {
            font-size: 0.8125rem;
            font-weight: 600;
            letter-spacing: 0.08em;
            text-transform: uppercase;
            color: #57534E;
        }

        .protocol-name {
            font-size: 0.8125rem;
            color: #78716C;
            font-weight: 500;
            cursor: default;
        }

        /* Content Area */
        .content-area {
            flex: 1;
            overflow-y: auto;
            display: none; /* Hidden initially during intro flow */
            justify-content: center;
            margin-top: 70px; /* Account for fixed header height */
        }

        .content-area.visible {
            display: flex;
        }

        .field-container {
            max-width: 680px;
            width: 100%;
            padding: 2rem 2rem 4rem 2rem;
            display: flex;
            flex-direction: column;
            gap: 3rem;
        }

        /* Wider container for summary mode */
        .field-container.summary-container {
            max-width: 900px;
        }

        /* Protocol Selection */
        .protocol-selection-view {
            display: flex;
            flex-direction: column;
            padding-top: 4rem;
        }

        .protocol-selection-view.hidden {
            display: none;
        }

        .protocol-selection-header {
            text-align: center;
            margin-bottom: 3rem;
        }

        .protocol-selection-title {
            font-size: 1.5rem;
            font-weight: 500;
            color: #1C1917;
            margin-bottom: 0.75rem;
        }

        .protocol-selection-subtitle {
            font-size: 1rem;
            color: #78716C;
            line-height: 1.6;
        }

        .protocol-grid {
            display: grid;
            grid-template-columns: repeat(auto-fill, minmax(300px, 1fr));
            gap: 1.5rem;
            margin-bottom: 2rem;
        }

        .protocol-card {
            border: 1px solid #E7E5E4;
            background: #FFFFFF;
            padding: 1.5rem;
            cursor: pointer;
            transition: all 0.2s ease;
            display: flex;
            flex-direction: column;
            gap: 1rem;
        }

        .protocol-card:hover {
            border-color: #78716C;
            box-shadow: 0 2px 8px rgba(0, 0, 0, 0.06);
        }

        .protocol-card-header {
            display: flex;
            justify-content: space-between;
            align-items: start;
            gap: 1rem;
        }

        .protocol-card-title {
            font-size: 1.125rem;
            font-weight: 500;
            color: #1C1917;
            line-height: 1.4;
            flex: 1;
        }

        .protocol-card-badge {
            font-size: 0.6875rem;
            color: #78716C;
            background: #F5F5F4;
            padding: 0.25rem 0.5rem;
            border-radius: 3px;
            white-space: nowrap;
            font-weight: 500;
        }

        .protocol-card-purpose {
            font-size: 0.9375rem;
            color: #57534E;
            line-height: 1.6;
        }

        .protocol-card-meta {
            font-size: 0.8125rem;
            color: #A8A29E;
            display: flex;
            gap: 1rem;
        }

        /* Entry State */
        .entry-view {
            position: relative;
            display: flex;
            flex-direction: column;
            justify-content: center;
            align-items: center;
            min-height: 60vh;
        }

        .entry-view.hidden {
            display: none;
        }

        .field-title {
            font-size: 0.875rem;
            font-weight: 500;
            color: #78716C;
            letter-spacing: 0.05em;
            text-transform: uppercase;
        }

        .entry-input {
            width: 100%;
            font-size: 1.5rem;
            line-height: 1.7;
            padding: 1.5rem 0;
            border: none;
            border-bottom: 1px solid #E7E5E4;
            background: transparent;
            color: #1C1917;
            transition: border-color 0.3s ease;
        }

        .entry-input:focus {
            outline: none;
            border-bottom-color: #78716C;
        }

        .entry-input::placeholder {
            color: #A8A29E;
        }

        .entry-hint {
            font-size: 0.9375rem;
            line-height: 1.6;
            color: #A8A29E;
        }

        /* Composer Output */
        .composer-output {
            display: flex;
            flex-direction: column;
            gap: 1.5rem;
        }
        
        /* Enhanced styling for completion summary */
        .composer-output.summary-mode {
            background: #FFFFFF;
            border: 1px solid #E7E5E4;
            border-radius: 8px;
            padding: 3rem;
            box-shadow: 0 2px 8px rgba(0, 0, 0, 0.04);
            max-width: 800px;
            margin: 0 auto;
        }

        .composer-output.summary-mode .theme-title {
            font-size: 2.25rem;
            color: #1C1917;
            border-bottom: 3px solid #D6D3D1;
            padding-bottom: 1rem;
            margin-bottom: 2rem;
            font-weight: 600;
            letter-spacing: -0.02em;
        }

        /* Target h2 tags anywhere in summary mode */
        .composer-output.summary-mode h2,
        .composer-output.summary-mode .section-content h2 {
            display: block !important;
            font-size: 1.5rem;
            color: #1C1917;
            margin-top: 2.5rem;
            margin-bottom: 1rem;
            font-weight: 700;
            letter-spacing: -0.02em;
            padding-top: 1rem;
            border-top: 2px solid #F5F5F4;
        }

        /* First h2 shouldn't have top margin or border */
        .composer-output.summary-mode h2:first-child,
        .composer-output.summary-mode .section-content h2:first-child {
            margin-top: 0;
            padding-top: 0;
            border-top: none;
        }

        .composer-output.summary-mode h3,
        .composer-output.summary-mode .section-content h3 {
            font-size: 1.125rem;
            color: #57534E;
            margin-top: 2rem;
            margin-bottom: 0.75rem;
            font-weight: 600;
            letter-spacing: -0.01em;
        }

        .composer-output.summary-mode p,
        .composer-output.summary-mode .section-content p {
            display: block !important;
            font-size: 1rem;
            line-height: 1.8;
            color: #292524;
            margin-bottom: 1.25rem;
            text-align: left;
        }

        .composer-output.summary-mode strong,
        .composer-output.summary-mode .section-content strong {
            color: #1C1917;
            font-weight: 600;
        }

        .composer-output.summary-mode ul,
        .composer-output.summary-mode ol,
        .composer-output.summary-mode .section-content ul,
        .composer-output.summary-mode .section-content ol {
            margin-left: 1.75rem;
            margin-bottom: 1.5rem;
            padding-left: 0;
        }

        .composer-output.summary-mode li,
        .composer-output.summary-mode .section-content li {
            font-size: 1rem;
            line-height: 1.8;
            color: #292524;
            margin-bottom: 0.75rem;
        }

        .theme-title {
            font-size: 1.75rem;
            font-weight: 500;
            color: #1C1917;
            margin-bottom: 1rem;
            line-height: 1.4;
        }

        .output-section {
            line-height: 1.7;
            color: #292524;
        }

        .section-label {
            font-size: 0.8125rem;
            font-weight: 600;
            text-transform: uppercase;
            letter-spacing: 0.05em;
            color: #78716C;
            margin-bottom: 0.75rem;
        }

        .section-content {
            font-size: 1.0625rem;
            line-height: 1.7;
        }

        /* Response Area */
        .response-area {
            margin-top: 2rem;
            padding-top: 2rem;
            border-top: 1px solid #E7E5E4;
        }

        .response-input {
            width: 100%;
            font-size: 1.125rem;
            line-height: 1.7;
            padding: 1.25rem 0;
            border: none;
            border-bottom: 1px solid #E7E5E4;
            background: transparent;
            color: #1C1917;
            transition: border-color 0.3s ease;
            font-family: inherit;
            resize: none;
            min-height: 80px;
        }

        .response-input:focus {
            outline: none;
            border-bottom-color: #78716C;
        }

        .response-input::placeholder {
            color: #A8A29E;
        }

        .response-hint {
            font-size: 0.8125rem;
            color: #A8A29E;
            margin-top: 0.5rem;
            text-align: left;
        }

        /* Walk Controls */
        .walk-control {
            margin-top: 1.5rem;
            display: flex;
            justify-content: flex-end;
        }

        .walk-button {
            background: transparent;
            border: 1px solid #D6D3D1;
            color: #57534E;
            padding: 0.75rem 1.5rem;
            font-size: 0.9375rem;
            font-weight: 400;
            cursor: pointer;
            transition: border-color 1.2s ease-out, background 1.2s ease-out;
            font-family: inherit;
            position: relative; /* Always relative to prevent layout shift */
            display: inline-block;
            white-space: nowrap;
        }

        .walk-button:hover:not(:disabled) {
            /* No hover effect - border stays visible until clicked */
        }

        .walk-button:disabled {
            opacity: 0.4;
            cursor: not-allowed;
        }

        .walk-button.loading {
            opacity: 0.6;
        }

        .walk-button.clicked {
            border-color: transparent;
            background: transparent;
            color: #57534E; /* Keep text color unchanged */
        }
        
        .walk-button.clicked:disabled {
            border-color: transparent;
            background: transparent;
            color: #57534E; /* Keep text color unchanged */
        }


        /* Error Strip */
        .error-strip {
            background: #FEF2F2;
            border: 1px solid #FCA5A5;
            border-left: 3px solid #DC2626;
            padding: 1rem 1.25rem;
            margin-bottom: 1.5rem;
            display: none;
            border-radius: 4px;
            box-shadow: 0 2px 8px rgba(220, 38, 38, 0.1);
        }

        .error-strip.active {
            display: block;
            animation: slideDown 0.3s ease-out;
        }

        @keyframes slideDown {
            from {
                opacity: 0;
                transform: translateY(-10px);
            }
            to {
                opacity: 1;
                transform: translateY(0);
            }
        }

        .error-message {
            font-size: 0.875rem;
            line-height: 1.6;
            color: #78716C;
        }

        /* Completion Overlay */
        .completion-overlay {
            position: fixed;
            top: 0;
            left: 0;
            right: 0;
            bottom: 0;
            background: rgba(250, 249, 249, 0.95);
            display: none;
            align-items: center;
            justify-content: center;
            z-index: 2000;
        }

        .completion-overlay.active {
            display: flex;
        }

        .completion-message {
            text-align: center;
        }

        .completion-title {
            font-size: 1.25rem;
            font-weight: 500;
            color: #1C1917;
            margin-bottom: 0.75rem;
        }

        .completion-subtitle {
            font-size: 0.9375rem;
            color: #78716C;
            font-style: italic;
        }

        /* Supports Strip - DISABLED */
        .supports-strip {
            display: none !important; /* Commented out - not working */
        }

        /* .supports-strip.active {
            display: block;
        } */

        .supports-container {
            display: flex;
            gap: 0.75rem;
            max-width: 1400px;
            margin: 0 auto;
        }

        .supports-label {
            font-size: 0.625rem;
            font-weight: 600;
            text-transform: uppercase;
            letter-spacing: 0.08em;
            color: #A8A29E;
            padding: 0.625rem 0;
            white-space: nowrap;
            display: flex;
            align-items: center;
        }

        .support-card {
            border: 1px solid #F5F5F4;
            background: #FEFEFE;
            transition: all 0.2s ease;
            min-width: 200px;
            max-width: 280px;
            cursor: pointer;
        }

        .support-card:hover {
            border-color: #E7E5E4;
        }

        .support-header {
            padding: 0.625rem;
            display: flex;
            flex-direction: column;
            gap: 0.25rem;
        }

        .support-source {
            font-size: 0.625rem;
            font-weight: 600;
            color: #78716C;
            text-transform: uppercase;
            letter-spacing: 0.03em;
        }

        .support-theme {
            font-size: 0.6875rem;
            color: #A8A29E;
            line-height: 1.4;
        }

        .support-body {
            max-height: 0;
            overflow: hidden;
            transition: max-height 0.3s ease;
        }

        .support-body.expanded {
            max-height: 400px;
            overflow-y: auto;
        }

        .support-content {
            padding: 0 0.625rem 0.625rem 0.625rem;
            font-size: 0.75rem;
            line-height: 1.5;
            color: #57534E;
            font-family: ui-monospace, monospace;
            white-space: pre-wrap;
            border-top: 1px solid #F5F5F4;
            padding-top: 0.625rem;
        }

        /* Intro Flow Styles */
        .intro-flow-view {
            position: relative;
            display: flex;
            flex-direction: column;
            align-items: center;
            justify-content: center;
            min-height: 100vh;
            padding: 2rem;
            max-width: 100%;
            margin: 0 auto;
        }

        .intro-flow-view.hidden {
            display: none;
        }

        .intro-logo-container {
            position: absolute;
            top: calc(33vh - 70px);
            left: 50%;
            transform: translate(-50%, -50%);
            z-index: 100;
        }

        .logo-spin-intro {
            width: 96px;
            height: 96px;
            opacity: 0.85;
            animation: spinSlow 20s linear infinite;
            cursor: pointer;
            transition: opacity 0.2s ease;
        }

        .logo-spin-intro:hover {
            opacity: 1;
        }

        .intro-content {
            width: 100%;
            max-width: 900px;
            display: flex;
            flex-direction: column;
            gap: 4rem;
            position: relative;
        }

        #intro-embodiment-lines {
            position: relative;
            width: 100%;
        }

        .intro-text-line {
            position: absolute;
            top: calc(33% - 70px);
            left: 50%;
            transform: translateX(-50%);
            font-size: 1.125rem;
            line-height: 1.7;
            color: #57534E;
            font-style: italic;
            text-align: center;
            opacity: 0;
            z-index: 200;
            white-space: nowrap;
            display: inline-block;
            width: auto;
        }

        .intro-quote {
            position: absolute;
            top: calc(33% - 70px);
            left: 50%;
            transform: translateX(-50%);
            font-size: 1.125rem;
            line-height: 1.7;
            color: #57534E;
            font-style: italic;
            text-align: center;
            opacity: 0;
            z-index: 200;
            white-space: nowrap;
            display: inline-block;
            width: auto;
        }

        .intro-quote-attribution {
            position: absolute;
            top: calc(33% + 45px);
            left: 50%;
            transform: translateX(-50%);
            font-size: 0.9375rem;
            color: #78716C;
            text-align: center;
            opacity: 0;
            z-index: 200;
            display: inline-block;
        }

        /* Desktop/Mobile visibility classes */
        .desktop-only {
            display: block;
        }

        .mobile-only {
            display: none;
        }

        .intro-orientation {
            position: absolute;
            top: calc(33% - 70px);
            left: 50%;
            transform: translateX(-50%);
            font-size: 1.125rem;
            line-height: 1.7;
            color: #57534E;
            font-style: italic;
            text-align: center;
            opacity: 0;
            z-index: 200;
            white-space: nowrap;
            display: inline-block;
            width: auto;
        }

        .intro-sequence-container {
            opacity: 0;
            width: 100%;
            display: none; /* Hide sequence list */
        }

        .intro-sequence-list {
            list-style: none;
            padding: 0;
            margin: 0;
            display: flex;
            flex-direction: column;
            gap: 0.75rem;
        }

        .intro-sequence-item {
            font-size: 1rem;
            line-height: 1.6;
            color: #57534E;
            padding-left: 2rem;
            position: relative;
        }

        .intro-sequence-item::before {
            content: attr(data-number);
            position: absolute;
            left: 0;
            color: #A8A29E;
            font-size: 0.875rem;
        }

        .intro-sequence-item.prelude {
            font-style: italic;
            color: #78716C;
        }

        .intro-sequence-item.prelude::before {
            content: '◆';
            font-style: normal;
        }

        .intro-sequence-subtext {
            font-size: 0.875rem;
            color: #A8A29E;
            text-align: center;
            margin-top: 1.5rem;
            font-style: italic;
        }

        .intro-protocol-guidance {
            font-size: 0.9375rem;
            color: #78716C;
            line-height: 1.7;
            text-align: left;
            margin-bottom: 3rem;
            max-width: 700px;
            padding: 0 1rem;
            opacity: 0;
            transform: translateY(50px);
            transition: opacity 960ms ease-out, transform 960ms ease-out;
            will-change: opacity, transform;
        }

        .intro-protocol-guidance.visible {
            opacity: 1;
            transform: translateY(0);
        }

        .intro-protocol-guidance p {
            margin-bottom: 1rem;
        }

        .intro-protocol-guidance p:last-child {
            margin-bottom: 0;
        }

        .intro-protocol-deck {
            opacity: 0;
            transform: translateY(50px);
            display: flex;
            flex-direction: column;
            gap: 2rem;
            width: 100%;
            transition: opacity 960ms ease-out, transform 960ms ease-out;
            will-change: opacity, transform;
        }

        .intro-protocol-deck.visible {
            opacity: 1;
            transform: translateY(0);
        }

        .intro-protocol-card {
            border: 1px solid #E7E5E4;
            background: #FFFFFF;
            padding: 1.5rem;
            display: flex;
            flex-direction: column;
            gap: 1rem;
            max-width: 600px;
            width: 100%;
        }

        .intro-protocol-title {
            font-size: 1.125rem;
            font-weight: 500;
            color: #1C1917;
            line-height: 1.4;
        }

        .intro-disclosure-section {
            max-height: 0;
            margin-top: 0.5rem;
            opacity: 0;
            overflow: hidden;
            transition: max-height 3s ease, opacity 3s ease;
        }

        .intro-disclosure-section.visible {
            max-height: 1000px;
            opacity: 1;
        }

        .intro-disclosure-label {
            font-size: 0.8125rem;
            font-weight: 600;
            text-transform: uppercase;
            letter-spacing: 0.05em;
            color: #78716C;
            margin-bottom: 0.5rem;
        }

        .intro-disclosure-content {
            font-size: 0.9375rem;
            line-height: 1.7;
            color: #57534E;
        }

        .intro-disclosure-content ul {
            list-style: none;
            padding-left: 1rem;
            margin: 0.5rem 0;
        }

        .intro-disclosure-content li {
            position: relative;
            padding-left: 0.5rem;
            margin-bottom: 0.5rem;
        }

        .intro-disclosure-content li::before {
            content: '−';
            position: absolute;
            left: -0.75rem;
            color: #A8A29E;
        }

        .intro-disclosure-btn {
            font-size: 0.75rem;
            font-weight: 600;
            letter-spacing: 0.05em;
            color: #57534E;
            background: #FAFAF9;
            border: 1px solid #D6D3D1;
            padding: 0.75rem 1.5rem;
            cursor: pointer;
            transition: all 0.2s ease;
            font-family: inherit;
            margin-top: 0.75rem;
            text-align: center;
            text-transform: uppercase;
            width: 100%;
        }

        .intro-disclosure-btn:hover {
            border-color: #78716C;
            background: #F5F5F4;
            transform: translateY(-1px);
        }

        .intro-disclosure-btn:focus-visible {
            outline: 2px solid #57534E;
            outline-offset: 2px;
        }

        .intro-walk-btn {
            font-size: 0.8125rem;
            font-weight: 500;
            letter-spacing: 0.03em;
            color: #78716C;
            background: transparent;
            border: 1px solid #E7E5E4;
            padding: 0.625rem 1rem;
            cursor: pointer;
            transition: border-color 1.5s ease, color 0.3s ease, background 0.3s ease;
            font-family: inherit;
            text-align: center;
            display: none;
            margin-top: 0.5rem;
        }

        .intro-walk-btn:hover {
            border-color: #78716C;
            background: #FAFAF9;
        }

        .intro-walk-btn:focus-visible {
            outline: 2px solid #57534E;
            outline-offset: 2px;
        }

        .intro-walk-btn.dissolving {
            border-color: transparent;
        }

        .intro-continue-container {
            position: absolute;
            top: calc(33% + 198px);
            left: 50%;
            transform: translateX(-50%);
            opacity: 0;
            text-align: center;
            z-index: 200;
        }

        .intro-continue-btn {
            background: transparent;
            border: 1px solid #D6D3D1;
            color: #57534E;
            padding: 0.875rem 2rem;
            font-size: 1rem;
            font-weight: 400;
            cursor: pointer;
            transition: all 0.3s ease;
            font-family: inherit;
        }

        .intro-continue-btn:hover {
            border-color: #78716C;
            background: #FAFAF9;
        }

        .intro-continue-btn:focus-visible {
            outline: 2px solid #57534E;
            outline-offset: 2px;
        }

        .intro-continue-hint {
            font-size: 0.8125rem;
            color: #A8A29E;
            margin-top: 0.5rem;
        }

        .intro-protocol-list-page {
            display: none;
            flex-direction: column;
            align-items: center;
            padding-top: calc(33% - 70px + 120px);
            max-width: 900px;
            margin: 0 auto;
            min-height: 100vh;
        }

        .intro-protocol-list-page.visible {
            display: flex;
        }

        /* Live region for screen readers */
        .sr-only {
            position: absolute;
            width: 1px;
            height: 1px;
            padding: 0;
            margin: -1px;
            overflow: hidden;
            clip: rect(0, 0, 0, 0);
            white-space: nowrap;
            border-width: 0;
        }

        /* ========================================
           MOBILE RESPONSIVE STYLES
           ======================================== */

        /* Tablets and small screens */
        @media (max-width: 768px) {
            /* Show mobile version, hide desktop version */
            .desktop-only {
                display: none !important;
            }

            .mobile-only {
                display: block !important;
            }

            /* Logo adjustments */
            .logo-spin-intro {
                width: 80px;
                height: 80px;
            }

            .intro-logo-container {
                top: calc(40vh - 40px);
            }

            /* Typography scaling - mobile version only */
            .intro-quote.mobile-only {
                position: relative !important;
                font-size: 1.0625rem;
                white-space: normal !important;
                left: auto !important;
                right: auto !important;
                margin-left: 7.5% !important;
                margin-right: 7.5% !important;
                transform: none !important;
                display: block !important;
                width: auto !important;
                line-height: 1.5 !important;
                top: auto !important;
            }

            .intro-text-line {
                font-size: 1.0625rem;
                white-space: normal !important;
                left: 7.5% !important;
                right: 7.5% !important;
                transform: translateX(0) !important;
                display: block !important;
                width: auto !important;
                line-height: 1.5 !important;
            }

            .intro-orientation {
                font-size: 1.0625rem;
                white-space: normal !important;
                left: 7.5% !important;
                right: 7.5% !important;
                transform: none !important;
                display: block !important;
                width: auto !important;
                line-height: 1.5 !important;
            }

            /* Adjust spacing for smaller screens */
            .intro-flow-view {
                padding: 1.5rem;
            }

            /* Safari fix: Force explicit width calculation for absolutely positioned children */
            .intro-content {
                width: 100vw !important;
                max-width: 100vw !important;
                left: 0 !important;
                right: 0 !important;
                margin-left: 0 !important;
                margin-right: 0 !important;
            }

            .intro-protocol-list-page {
                padding-top: calc(28vh - 70px + 100px);
            }

            /* Protocol cards */
            .intro-protocol-card {
                max-width: 100%;
                padding: 1.25rem;
            }

            .intro-protocol-deck {
                gap: 1.5rem;
                margin-top: 2rem;
            }

            /* Buttons - ensure touch targets */
            .intro-disclosure-btn,
            .intro-walk-btn {
                padding: 0.75rem 1rem;
                min-height: 44px;
            }

            .intro-continue-btn {
                padding: 1rem 2rem;
                min-height: 44px;
            }

            /* Adjust vertical spacing */
            .intro-continue-container {
                top: calc(28vh + 160px);
            }

            /* === PROTOCOL WALK INTERFACE === */

            /* Header adjustments for walk mode */
            .header-center-logo {
                height: 36px;
            }

            .page-header {
                gap: 1rem;
            }

            .theme-position {
                font-size: 0.75rem;
            }

            /* Truncate header title to prevent overlap with center logo */
            .header-title {
                max-width: 40%;
                overflow: hidden;
                text-overflow: ellipsis;
                white-space: nowrap;
            }

            /* Content area */
            .content-area {
                margin-top: 60px;
            }

            .field-container {
                padding: 1.5rem 1.5rem 3rem 1.5rem;
                gap: 2.5rem;
            }

            /* Protocol selection page */
            .protocol-grid {
                grid-template-columns: repeat(auto-fill, minmax(280px, 1fr));
                gap: 1.25rem;
            }

            .protocol-card {
                padding: 1.25rem;
            }

            .protocol-selection-title {
                font-size: 1.375rem;
            }

            /* Entry view */
            .entry-input {
                font-size: 1.25rem;
                padding: 1.25rem 0;
            }

            /* Walk interface */
            .response-input {
                font-size: 1rem;
                padding: 1rem 0;
                min-height: 70px;
            }

            .theme-title {
                font-size: 1.5rem;
            }

            .section-content {
                font-size: 1rem;
            }

            /* Buttons */
            .walk-button {
                padding: 0.875rem 1.5rem;
                min-height: 44px;
                font-size: 0.875rem;
            }

            /* Summary mode */
            .composer-output.summary-mode {
                padding: 2rem;
            }

            .composer-output.summary-mode .theme-title {
                font-size: 2rem;
            }

            .composer-output.summary-mode h2,
            .composer-output.summary-mode .section-content h2 {
                font-size: 1.25rem;
            }

            .composer-output.summary-mode h3,
            .composer-output.summary-mode .section-content h3 {
                font-size: 1rem;
            }

            .composer-output.summary-mode p,
            .composer-output.summary-mode .section-content p {
                font-size: 0.9375rem;
            }

            /* Protocol guidance */
            .intro-protocol-guidance {
                font-size: 0.875rem;
                margin-bottom: 2rem;
                padding: 0 0.75rem;
            }
        }

        /* Mobile phones */
        @media (max-width: 480px) {
            /* Show mobile version, hide desktop version */
            .desktop-only {
                display: none !important;
            }

            .mobile-only {
                display: block !important;
            }

            /* Further logo reduction */
            .logo-spin-intro {
                width: 64px;
                height: 64px;
            }

            .intro-logo-container {
                top: calc(40vh - 32px);
            }

            /* Typography - even smaller - mobile version only */
            .intro-quote.mobile-only {
                position: relative !important;
                font-size: 1rem;
                line-height: 1.4 !important;
                left: auto !important;
                right: auto !important;
                margin-left: 5% !important;
                margin-right: 5% !important;
                transform: none !important;
                padding: 0 0.5rem;
                box-sizing: border-box;
                display: block !important;
                white-space: normal !important;
                width: auto !important;
                top: auto !important;
            }

            .intro-text-line {
                font-size: 1rem;
                line-height: 1.4 !important;
                left: 5% !important;
                right: 5% !important;
                transform: translateX(0) !important;
                padding: 0 0.5rem;
                box-sizing: border-box;
                display: block !important;
                white-space: normal !important;
                width: auto !important;
            }

            .intro-orientation {
                font-size: 1rem;
                line-height: 1.4 !important;
                left: 5% !important;
                right: 5% !important;
                transform: none !important;
                padding: 0 0.5rem;
                box-sizing: border-box;
                display: block !important;
                white-space: normal !important;
                width: auto !important;
            }

            /* Tighter spacing */
            .intro-flow-view {
                padding: 1rem;
            }

            /* Safari fix: Force explicit width calculation for absolutely positioned children */
            .intro-content {
                width: 100vw !important;
                max-width: 100vw !important;
                left: 0 !important;
                right: 0 !important;
                margin-left: 0 !important;
                margin-right: 0 !important;
            }

            .intro-protocol-list-page {
                padding-top: calc(25vh - 60px + 90px);
            }

            /* Cards - full width with minimal padding */
            .intro-protocol-card {
                padding: 1rem;
                font-size: 0.9375rem;
            }

            .intro-protocol-title {
                font-size: 1rem;
            }

            .intro-protocol-deck {
                gap: 1.25rem;
                margin-top: 1.5rem;
            }

            .intro-disclosure-content {
                font-size: 0.875rem;
            }

            /* Adjust button text size */
            .intro-disclosure-btn,
            .intro-walk-btn {
                font-size: 0.75rem;
                padding: 0.875rem 1rem;
            }

            .intro-continue-btn {
                font-size: 0.9375rem;
                padding: 0.875rem 1.5rem;
            }

            /* Continue button position */
            .intro-continue-container {
                top: calc(25vh + 140px);
            }

            .intro-continue-hint {
                font-size: 0.75rem;
            }

            /* Protocol guidance */
            .intro-protocol-guidance {
                font-size: 0.8125rem;
                margin-bottom: 1.5rem;
                padding: 0 0.5rem;
            }

            /* Header adjustments */
            .page-header {
                padding: 1rem 1.25rem;
            }

            /* Reduce line spacing on mobile */
            .intro-content {
                gap: 3rem;
            }

            /* === PROTOCOL WALK INTERFACE - SMALL MOBILE === */

            /* Header - tighter for small screens */
            .header-center-logo {
                height: 28px;
            }

            .page-header {
                padding: 0.75rem 1rem;
                gap: 0.75rem;
            }

            .header-title {
                font-size: 0.8125rem;
                max-width: 35%;
                overflow: hidden;
                text-overflow: ellipsis;
                white-space: nowrap;
            }

            .header-state {
                font-size: 0.75rem;
            }

            /* Hide theme position on very small screens */
            .theme-position {
                display: none;
            }

            /* Content area */
            .content-area {
                margin-top: 55px;
            }

            .field-container {
                padding: 1rem 1rem 2.5rem 1rem;
                gap: 2rem;
            }

            .field-container.summary-container {
                max-width: 100%;
            }

            /* Protocol selection */
            .protocol-grid {
                grid-template-columns: 1fr;
                gap: 1rem;
            }

            .protocol-card {
                padding: 1rem;
            }

            .protocol-card-title {
                font-size: 1rem;
            }

            .protocol-card-purpose {
                font-size: 0.875rem;
            }

            .protocol-selection-title {
                font-size: 1.25rem;
            }

            .protocol-selection-subtitle {
                font-size: 0.9375rem;
            }

            /* Entry view */
            .entry-view {
                min-height: 50vh;
            }

            .entry-input {
                font-size: 1.125rem;
                padding: 1rem 0;
            }

            #protocol-title {
                font-size: 1.25rem !important;
            }

            /* Walk interface */
            .response-input {
                font-size: 0.9375rem;
                padding: 0.875rem 0;
                min-height: 60px;
            }

            .response-hint {
                font-size: 0.75rem;
            }

            .theme-title {
                font-size: 1.25rem;
                margin-bottom: 0.875rem;
            }

            .section-label {
                font-size: 0.75rem;
            }

            .section-content {
                font-size: 0.9375rem;
            }

            .output-section {
                gap: 1rem;
            }

            /* Buttons */
            .walk-button {
                padding: 1rem 1.25rem;
                font-size: 0.8125rem;
                width: 100%;
            }

            .walk-control {
                flex-direction: column;
                gap: 0.75rem;
            }

            /* Summary mode - compact for mobile */
            .composer-output.summary-mode {
                padding: 1.25rem;
                border-radius: 0;
            }

            .composer-output.summary-mode .theme-title {
                font-size: 1.5rem;
                margin-bottom: 1.5rem;
                padding-bottom: 0.75rem;
            }

            .composer-output.summary-mode h2,
            .composer-output.summary-mode .section-content h2 {
                font-size: 1.125rem;
                margin-top: 2rem;
                margin-bottom: 0.75rem;
            }

            .composer-output.summary-mode h3,
            .composer-output.summary-mode .section-content h3 {
                font-size: 0.9375rem;
                margin-top: 1.5rem;
            }

            .composer-output.summary-mode p,
            .composer-output.summary-mode .section-content p {
                font-size: 0.875rem;
                line-height: 1.7;
                margin-bottom: 1rem;
            }

            .composer-output.summary-mode li,
            .composer-output.summary-mode .section-content li {
                font-size: 0.875rem;
            }

            /* Completion buttons - stack on mobile */
            #walk-control .walk-button,
            .completion-container .walk-button {
                width: 100%;
            }

            /* Entry logo size */
            #lichen-logo {
                height: 60px !important;
            }

            /* Section reveal buttons */
            .section-reveal-btn {
                font-size: 0.75rem;
                padding: 0.75rem 0.875rem;
            }

            /* Response area */
            .response-area {
                margin-top: 1.5rem;
                padding-top: 1.5rem;
            }
        }
    </style>
</head>
<body>
    <!-- Page Header -->
    <div class="page-header intro-mode" id="page-header">
        <div class="header-title">
            Lichen
        </div>
    <img src="/lichen-logo.png" alt="" class="header-center-logo" id="header-center-logo">
    <div class="header-logo-badge" id="memory-layer-badge" data-dev-badge>Memory Layer Dev</div>
        <div class="header-state" id="header-state">Entry</div>
        <div class="theme-position" id="theme-position"></div>
        <div class="cost-display" id="cost-display">$0.00</div>
        <div class="branch-label" id="branch-label">loading...</div>
    </div>

    <!-- State Header (legacy - for walk mode) -->
    <div class="state-header" id="state-header" style="display: none;">
        <div class="mode-indicator" id="mode-indicator">Entry</div>
        <div class="protocol-name" id="protocol-name"></div>
    </div>

    <!-- Screen reader announcements -->
    <div class="sr-only" role="status" aria-live="polite" aria-atomic="true" id="sr-announcer"></div>

    <!-- Intro Flow View -->
    <div class="intro-flow-view" id="intro-flow-view">
        <!-- Spinning Logo -->
        <div class="intro-logo-container">
            <img src="/lichen-logo.png" alt="Lichen" class="logo-spin-intro" id="intro-logo">
            <div class="header-logo-badge" style="transform: translate(-10px, 36px);" data-dev-badge>Memory Layer Dev</div>
        </div>

        <div class="intro-content" id="intro-content">
            <!-- Quote - Desktop Version -->
            <div class="intro-quote desktop-only" id="intro-quote-desktop">
                "The field is the sole governing agency of the particle."
            </div>

            <!-- Quote - Mobile Version (Inline Attribution) -->
            <div class="intro-quote mobile-only" id="intro-quote-mobile">
                "The field is the sole governing agency of the particle." — Albert Einstein
            </div>

            <!-- Embodiment Lines -->
            <div id="intro-embodiment-lines"></div>

            <!-- Orientation (hidden) -->
            <div class="intro-orientation" id="intro-orientation" style="display: none;">
                Orientation with the system is six protocols long
            </div>

            <!-- Continue Button (shown after orientation) -->
            <div class="intro-continue-container" id="intro-continue-container">
                <button class="intro-continue-btn" id="intro-continue-btn">Continue</button>
                <div class="intro-continue-hint">Press Shift + Enter or ⌘/Ctrl + Enter</div>
            </div>
        </div>

        <!-- Protocol List Page (shown after Continue) -->
        <div class="intro-protocol-list-page" id="intro-protocol-list-page">
            <!-- Protocol Guidance -->
            <div class="intro-protocol-guidance" id="intro-protocol-guidance">
                <p>The Field Exit Protocols are meant to be walked in order, as each one supports the next—from identifying the field you're in, to releasing its residue, closing it with integrity, and learning to hold a new one. Following the full sequence provides the most complete process of change.</p>
                <p>However, the protocols can also be used individually. You can read the "Use this when…" section and begin with whichever one feels most relevant. What matters is that you engage honestly with the process, in whatever order makes sense for you.</p>
            </div>

            <!-- Sequence List -->
            <div class="intro-sequence-container" id="intro-sequence-container">
                <ul class="intro-sequence-list">
                    <li class="intro-sequence-item prelude">Field Diagnostic (prelude)</li>
                    <li class="intro-sequence-item" data-number="1.">Knowing When a Field Must End</li>
                    <li class="intro-sequence-item" data-number="2.">Composting the Old Signal</li>
                    <li class="intro-sequence-item" data-number="3.">Extracting the Gifts Without Carrying the Pattern</li>
                    <li class="intro-sequence-item" data-number="4.">Designing a Clean Exit</li>
                    <li class="intro-sequence-item" data-number="5.">Walking Forward Without Residue</li>
                </ul>
                <div class="intro-sequence-subtext">Each stage opens the next. You will be guided, one step at a time.</div>
            </div>

            <!-- Protocol Deck -->
            <div class="intro-protocol-deck" id="intro-protocol-deck">
                <!-- Protocol cards will be populated by JavaScript -->
            </div>
        </div>
    </div>

    <!-- Main Content -->
    <div class="content-area">
        <div class="field-container" id="main-content">
            <!-- Protocol Selection View -->
            <div class="protocol-selection-view hidden" id="protocol-selection-view">
                <div class="protocol-selection-header">
                    <img src="/lichen-logo.png" alt="Lichen" style="height: 80px; width: auto; margin-bottom: 2rem;">
                    <div class="header-logo-badge" style="transform: translate(60px, -40px); font-size: 0.95rem;" data-dev-badge>Memory Layer Dev</div>
                    <div class="protocol-selection-title">Choose Your Protocol</div>
                    <div class="protocol-selection-subtitle">Select a protocol to begin your walk</div>
                </div>
                <div class="protocol-grid" id="protocol-grid">
                    <!-- Protocol cards will be populated by JavaScript -->
                </div>
            </div>

            <!-- Entry View -->
            <div class="entry-view hidden" id="entry-view">
                <img src="/lichen-logo.png" alt="Lichen" id="lichen-logo" style="height: 80px; width: auto; margin-bottom: 2rem;">
<<<<<<< HEAD
                                <div class="header-logo-badge" style="transform: translate(60px, -40px); font-size: 0.95rem;" data-dev-badge>Memory Layer Dev</div>

        <script>
            // Show Memory Layer Dev badges only when explicitly requested.
            (function () {
                try {
                    const urlParams = new URLSearchParams(window.location.search);
                    const devParam = urlParams.get('dev');
                    const localFlag = localStorage.getItem('showMemoryLayerBadge');
                    const shouldShow = devParam === 'memory-layer' || localFlag === 'true';

                                document.querySelectorAll('[data-dev-badge]').forEach((el) => {
                                    if (el && el.style) el.style.display = shouldShow ? 'block' : 'none';
                                });
                } catch (e) {
                    // Fail silently
                }
            })();
        </script>
                <div id="protocol-title" style="font-size: 1.5rem; font-weight: 500; color: #78716C; margin-bottom: 3rem; text-align: center; line-height: 1.4;">Field Diagnostic Protocol</div>
=======
                <div id="protocol-title" style="font-size: 1.5rem; font-weight: 500; color: #78716C; margin-bottom: 3rem; text-align: center; line-height: 1.4; cursor: pointer; transition: color 0.2s ease;" 
                     title="Click to expand all sections">Field Diagnostic Protocol</div>
>>>>>>> 8f61d7ac
                <button class="walk-button" id="begin-button">Begin walk</button>
            </div>

            <!-- Walk View (hidden initially) -->
            <div id="walk-view" style="display: none; transition: opacity 0.8s ease-out;">
                <!-- Error Strip -->
                <div class="error-strip" id="error-strip">
                    <div class="error-message" id="error-message"></div>
                </div>

                <!-- Composer Output -->
                <div class="composer-output" id="composer-output"></div>

                <!-- Response Area -->
                <div class="response-area">
                    <textarea
                        class="response-input"
                        id="response-input"
                        placeholder="Your response..."
                        rows="3"
                    ></textarea>
                    <div class="response-hint" id="response-hint"></div>

                    <div class="walk-control" id="walk-control">
                        <button class="walk-button" id="continue-button" disabled aria-label="Continue (Ctrl or Cmd + Enter)">Continue</button>
                    </div>
                </div>
            </div>
        </div>
    </div>

    <!-- Supports Strip - DISABLED -->
    <!-- <div class="supports-strip" id="supports-strip">
        <div class="supports-container" id="supports-container"></div>
    </div> -->

    <!-- Completion Overlay -->
    <div class="completion-overlay" id="completion-overlay">
        <div class="completion-message">
            <div class="completion-title" id="overlay-title">Protocol complete.</div>
            <div class="completion-subtitle" id="overlay-subtitle">The field rests.</div>
        </div>
    </div>

    <script type="module">
        // API Integration - automatically detects environment
        const API_BASE = window.location.hostname === 'localhost' 
            ? 'http://localhost:5001'
            : 'https://web-production-b6320.up.railway.app'; // Railway backend URL
        
        let sessionId = null;
        let currentMode = 'ENTRY';
        let protocolData = null;
        let selectedProtocol = null; // Store selected protocol

        // DOM Elements - Intro Flow
        const introFlowView = document.getElementById('intro-flow-view');
        const introLogo = document.getElementById('intro-logo');
        const introQuoteDesktop = document.getElementById('intro-quote-desktop');
        const introQuoteMobile = document.getElementById('intro-quote-mobile');
        const introEmbodimentLines = document.getElementById('intro-embodiment-lines');
        const introOrientation = document.getElementById('intro-orientation');
        const introContinueContainer = document.getElementById('intro-continue-container');
        const introContinueBtn = document.getElementById('intro-continue-btn');
        const introContent = document.getElementById('intro-content');
        const introProtocolListPage = document.getElementById('intro-protocol-list-page');
        const introSequenceContainer = document.getElementById('intro-sequence-container');
        const introProtocolDeck = document.getElementById('intro-protocol-deck');
        const introProtocolGuidance = document.getElementById('intro-protocol-guidance');
        const introBeginContainer = document.getElementById('intro-begin-container');
        const introBeginBtn = document.getElementById('intro-begin-btn');
        const srAnnouncer = document.getElementById('sr-announcer');

        // Intro animation control
        let skipIntroAnimations = false;

        // DOM Elements - Main App
        const protocolSelectionView = document.getElementById('protocol-selection-view');
        const protocolGrid = document.getElementById('protocol-grid');
        const protocolTitle = document.getElementById('protocol-title');
        const entryView = document.getElementById('entry-view');
        const walkView = document.getElementById('walk-view');
        const entryInput = document.getElementById('entry-input');
        const beginButton = document.getElementById('begin-button');
        const responseInput = document.getElementById('response-input');
        const continueButton = document.getElementById('continue-button');
        const pageHeader = document.getElementById('page-header');
        const headerState = document.getElementById('header-state');
        const headerCenterLogo = document.getElementById('header-center-logo');
        const stateHeader = document.getElementById('state-header');
        const modeIndicator = document.getElementById('mode-indicator');
        const protocolName = document.getElementById('protocol-name');
        const themePosition = document.getElementById('theme-position');
        const composerOutput = document.getElementById('composer-output');
        // const supportsStrip = document.getElementById('supports-strip');
        // const supportsContainer = document.getElementById('supports-container');
        const errorStrip = document.getElementById('error-strip');
        const errorMessage = document.getElementById('error-message');
        const responseHint = document.getElementById('response-hint');
        const costDisplay = document.getElementById('cost-display');
        const branchLabel = document.getElementById('branch-label');

        // Fetch and display current git branch
        async function fetchBranch() {
            try {
                const response = await fetch(`${API_BASE}/api/branch`);
                const data = await response.json();
                if (branchLabel && data.branch) {
                    branchLabel.textContent = `branch: ${data.branch}`;
                } else {
                    console.error('Branch data missing:', data);
                    if (branchLabel) branchLabel.textContent = 'branch: unknown';
                }
            } catch (error) {
                console.error('Error fetching branch:', error);
                if (branchLabel) {
                    branchLabel.textContent = 'branch: error';
                }
            }
        }

        // Fetch branch on page load
        fetchBranch();

        // Detect platform for keyboard shortcuts
        const isMac = navigator.platform.toUpperCase().includes('MAC');

        // Set platform-specific keyboard shortcut hints
        const introContinueHint = document.querySelector('.intro-continue-hint');
        if (introContinueHint) {
            introContinueHint.textContent = isMac ? 'Press ⌘ + Enter' : 'Press Ctrl + Enter';
        }

        // ========================================
        // INTRO FLOW LOGIC
        // ========================================

        // Timing constants (tunable)
        const TIMING = {
            initialWait: 2000,       // 2s wait before first line
            jigsawDuration: 400,     // 0.4s jigsaw animation
            lineDuration: 3000,      // 3s line stays visible
            fadeOutDuration: 1000,   // 1s fade out
            beforeOrientation: 1200, // 1.2s pause before orientation
            beforeSequence: 1700,    // 1.7s pause before sequence
        };

        // Check for reduced motion preference
        const prefersReducedMotion = window.matchMedia('(prefers-reduced-motion: reduce)').matches;

        // Announce text for screen readers
        function announceForScreenReader(text) {
            if (srAnnouncer) {
                srAnnouncer.textContent = text;
                setTimeout(() => {
                    srAnnouncer.textContent = '';
                }, 1000);
            }
        }

        // Fade in an element (opacity only)
        function fadeIn(element, duration = 1000) {
            return new Promise(resolve => {
                if (!element) {
                    resolve();
                    return;
                }
                element.style.transition = `opacity ${duration}ms ease`;
                element.style.opacity = '1';
                setTimeout(resolve, duration);
            });
        }

        // Fade in with forced text reset (for intro flow only)
        function fadeInClean(element, duration = 1000) {
            return new Promise(resolve => {
                if (!element) {
                    resolve();
                    return;
                }
                // Force clean text content (strips any spans)
                const text = element.textContent;
                element.textContent = text;
                
                element.style.transition = `opacity ${duration}ms ease`;
                element.style.opacity = '1';
                setTimeout(resolve, duration);
            });
        }

        // Fade out an element
        function fadeOut(element, duration = TIMING.fadeOutDuration) {
            return new Promise(resolve => {
                if (!element) {
                    resolve();
                    return;
                }
                element.style.transition = `opacity ${duration}ms ease`;
                element.style.opacity = '0';
                setTimeout(resolve, duration);
            });
        }

        // Organically reveal all intro text with quick, staggered transitions
        async function revealAllIntroText() {
            skipIntroAnimations = true;

            // Reset text content for both desktop and mobile quotes (with inline attribution)
            introQuoteDesktop.textContent = '"The field is the sole governing agency of the particle." — Albert Einstein';
            introQuoteMobile.textContent = '"The field is the sole governing agency of the particle." — Albert Einstein';

            // Show quotes with quick fade
            introQuoteDesktop.style.transition = 'opacity 300ms ease';
            introQuoteDesktop.style.opacity = '1';
            introQuoteDesktop.style.color = '';

            introQuoteMobile.style.transition = 'opacity 300ms ease';
            introQuoteMobile.style.opacity = '1';
            introQuoteMobile.style.color = '';

            // Wait a moment before showing embodiment lines
            await new Promise(resolve => setTimeout(resolve, 150));

            // Create and show all embodiment lines with staggered quick fades
            const embodimentLines = [
                "You are the particle.",
                "Every decision, every signal, every relationship is shaped by the field you're in.",
                "The Lichen System listens to that field.",
                "It helps you see where you are.",
                "It helps you transform the field when the time is right."
            ];

            // Clear any existing lines
            introEmbodimentLines.innerHTML = '';

            // Add all lines with quick staggered reveals
            for (let i = 0; i < embodimentLines.length; i++) {
                const line = document.createElement('div');
                line.className = 'intro-text-line';
                line.textContent = embodimentLines[i];
                line.style.top = `calc(33% - 70px + ${60 + (i * 40)}px)`;
                line.style.transition = 'opacity 250ms ease';
                line.style.opacity = '0';
                line.style.color = '';
                introEmbodimentLines.appendChild(line);

                // Quick stagger (100ms between each line)
                await new Promise(resolve => setTimeout(resolve, 100));
                line.style.opacity = '1';
            }

            // Show continue button with final quick fade
            await new Promise(resolve => setTimeout(resolve, 100));
            introContinueContainer.style.transition = 'opacity 300ms ease';
            introContinueContainer.style.opacity = '1';
        }

        // Run the intro flow sequence
        async function runIntroFlow() {
            console.log('Starting intro flow...');
            console.log('introQuoteDesktop element:', introQuoteDesktop);
            console.log('introQuoteMobile element:', introQuoteMobile);
            console.log('introEmbodimentLines element:', introEmbodimentLines);

            // Reset all text to plain text for both desktop and mobile versions
            if (introQuoteDesktop) {
                introQuoteDesktop.textContent = '"The field is the sole governing agency of the particle." — Albert Einstein';
            }
            if (introQuoteMobile) {
                introQuoteMobile.textContent = '"The field is the sole governing agency of the particle." — Albert Einstein';
            }

            // Check if animations should be skipped
            if (skipIntroAnimations) {
                return; // Exit early, text already revealed
            }

            // 1. Wait 2 seconds with logo visible and spinning
            await new Promise(resolve => setTimeout(resolve, TIMING.initialWait));
            console.log('Initial wait complete, showing quote...');

            // 2. Show quote with simple fade (0.86s) - both desktop and mobile versions
            // The CSS will handle showing only the appropriate version
            if (introQuoteDesktop && introQuoteMobile) {
                // Fade in both versions (CSS controls which one is visible)
                await Promise.all([
                    fadeInClean(introQuoteDesktop, 860),
                    fadeInClean(introQuoteMobile, 860)
                ]);

                // Announce for screen readers (use desktop version text)
                announceForScreenReader('"The field is the sole governing agency of the particle." — Albert Einstein');

                // Wait 3 seconds total before greying out
                await new Promise(resolve => setTimeout(resolve, 3000));

                // Grey out both versions
                introQuoteDesktop.style.transition = 'opacity 500ms ease, color 500ms ease';
                introQuoteDesktop.style.opacity = '0.6';
                introQuoteDesktop.style.color = '#78716C';

                introQuoteMobile.style.transition = 'opacity 500ms ease, color 500ms ease';
                introQuoteMobile.style.opacity = '0.6';
                introQuoteMobile.style.color = '#78716C';

                await new Promise(resolve => setTimeout(resolve, 500)); // Wait for grey transition

                console.log('Quote complete');
            } else {
                console.error('Quote elements not found!');
            }

            // 3. Show each embodiment line with jigsaw fade, one at a time
            const embodimentLines = [
                "You are the particle.",
                "Every decision, every signal, every relationship is shaped by the field you're in.",
                "The Lichen System listens to that field.",
                "It helps you see where you are.",
                "It helps you transform the field when the time is right."
            ];

            let previousLine = null;
            for (let i = 0; i < embodimentLines.length; i++) {
                const lineText = embodimentLines[i];
                const line = document.createElement('div');
                line.className = 'intro-text-line';
                line.textContent = lineText;
                // Move first two lines: up 3px on desktop, up 20px on mobile
                const isMobile = window.innerWidth <= 768;
                const offset = (i < 2) ? (isMobile ? -20 : -3) : 0;
                line.style.top = `calc(33% - 70px + ${60 + (i * 40) + offset}px)`; // Start 60px below Einstein quote, moved up 70px for header
                introEmbodimentLines.appendChild(line);
                
                // Grey out the previous line BEFORE showing the next one
                if (previousLine) {
                    previousLine.style.transition = 'opacity 500ms ease, color 500ms ease';
                    previousLine.style.opacity = '0.6';
                    previousLine.style.color = '#78716C';
                    await new Promise(resolve => setTimeout(resolve, 500)); // Wait for grey transition
                }
                
                await fadeInClean(line, 860);
                announceForScreenReader(lineText);
                await new Promise(resolve => setTimeout(resolve, TIMING.lineDuration));
                
                previousLine = line;
            }

            // 4. Grey out the last embodiment line
            if (previousLine) {
                previousLine.style.transition = 'opacity 500ms ease, color 500ms ease';
                previousLine.style.opacity = '0.6';
                previousLine.style.color = '#78716C';
                await new Promise(resolve => setTimeout(resolve, 500)); // Wait for grey transition
            }
            await new Promise(resolve => setTimeout(resolve, TIMING.beforeOrientation));

            // 5. Show continue button
            await fadeIn(introContinueContainer, 800);
            console.log('Continue button visible, waiting for user action...');

            // Wait for user to click continue
            // The rest will be handled by the continue button click handler
        }

        // Handle Continue button click - show protocol list page
        async function showProtocolListPage() {
            console.log('Showing protocol list page...');

            // Scroll to top
            window.scrollTo(0, 0);

            // Fade out the intro content (quote, embodiment lines, orientation, continue button)
            await fadeOut(introContent, 800);

            // Hide intro content
            introContent.style.display = 'none';

            // Hide the big intro logo
            const introLogoContainer = document.querySelector('.intro-logo-container');
            if (introLogoContainer) {
                introLogoContainer.style.display = 'none';
            }

            // Show protocol list page
            introProtocolListPage.classList.add('visible');

            // Show header logo on protocol list page
            pageHeader.classList.add('protocol-list-active');

            // Skip sequence list - don't show it
            // await fadeIn(introSequenceContainer, 1000);
            // announceForScreenReader('Protocol sequence revealed: Field Diagnostic and 5 exit protocols');

            // Fade in guidance text and protocol cards together
            if (introProtocolGuidance) {
                // Force browser to render initial state before transition
                await new Promise(resolve => requestAnimationFrame(() => {
                    requestAnimationFrame(resolve);
                }));

                introProtocolGuidance.classList.add('visible');
            }

            // Load and render protocol cards (happens during guidance fade)
            await loadAndRenderProtocolCards();
        }

        // Continue button click handler
        introContinueBtn.addEventListener('click', () => {
            showProtocolListPage();
        });

        // Keyboard shortcut: Cmd/Ctrl + Enter to skip intro
        document.addEventListener('keydown', (e) => {
            const modifier = isMac ? e.metaKey : e.ctrlKey;
            const isShortcut = modifier && e.key === 'Enter';

            if (isShortcut) {
                // Only trigger if continue button is visible and intro content is still showing
                if (introContinueContainer &&
                    parseFloat(window.getComputedStyle(introContinueContainer).opacity) > 0.5 &&
                    window.getComputedStyle(introContent).display !== 'none') {
                    e.preventDefault();
                    showProtocolListPage();
                }
            }
        });

        // Logo click handler - reveal all text instantly
        if (introLogo) {
            introLogo.addEventListener('click', () => {
                // Only trigger if intro content is showing and animations haven't been skipped
                if (!skipIntroAnimations &&
                    window.getComputedStyle(introContent).display !== 'none') {
                    revealAllIntroText();
                }
            });
        }

        // Load protocols from API and render cards with progressive disclosure
        async function loadAndRenderProtocolCards() {
            try {
                const response = await fetch(`${API_BASE}/api/protocols`);
                const data = await response.json();

                if (data.protocols && data.protocols.length > 0) {
                    // Sort: Field Diagnostic first, then the 5 Field Exit protocols in order
                    const sortedProtocols = data.protocols.sort((a, b) => {
                        if (a.slug === 'field_diagnostic') return -1;
                        if (b.slug === 'field_diagnostic') return 1;
                        // Extract number from field_exit_protocol_N_...
                        const aNum = parseInt(a.slug.match(/field_exit_protocol_(\d+)/)?.[1] || '999');
                        const bNum = parseInt(b.slug.match(/field_exit_protocol_(\d+)/)?.[1] || '999');
                        return aNum - bNum;
                    }).slice(0, 6); // Take only the first 6

                    // Render each protocol card
                    for (const protocol of sortedProtocols) {
                        renderProtocolCard(protocol);
                    }

                    // Force browser to render initial state before transition
                    await new Promise(resolve => requestAnimationFrame(() => {
                        requestAnimationFrame(resolve);
                    }));

                    // Fade in the protocol deck
                    introProtocolDeck.classList.add('visible');
                    announceForScreenReader('Protocol cards revealed. Use tab to navigate and explore each protocol.');
                }
            } catch (error) {
                console.error('Error loading protocols for intro:', error);
            }
        }

        // Render a single protocol card with progressive disclosure
        function renderProtocolCard(protocol) {
            const card = document.createElement('div');
            card.className = 'intro-protocol-card';

            // Title
            const title = document.createElement('div');
            title.className = 'intro-protocol-title';
            title.textContent = protocol.title;
            card.appendChild(title);

            // Use When section (initially hidden)
            const useWhenSection = document.createElement('div');
            useWhenSection.className = 'intro-disclosure-section';

            // Format use_when as a list if it's an array, otherwise as plain text
            let useWhenContent = '';
            if (Array.isArray(protocol.use_when)) {
                useWhenContent = '<ul>' + protocol.use_when.map(item => `<li>${item}</li>`).join('') + '</ul>';
            } else {
                useWhenContent = protocol.use_when || 'No use cases available';
            }

            useWhenSection.innerHTML = `
                <div class="intro-disclosure-label">Use This When</div>
                <div class="intro-disclosure-content">${useWhenContent}</div>
            `;
            card.appendChild(useWhenSection);

            // Use When button (initially visible)
            const useWhenBtn = document.createElement('button');
            useWhenBtn.className = 'intro-disclosure-btn';
            useWhenBtn.textContent = 'Use This When';
            useWhenBtn.setAttribute('aria-expanded', 'false');
            useWhenBtn.setAttribute('aria-controls', `usewhen-${protocol.id}`);
            useWhenSection.id = `usewhen-${protocol.id}`;
            card.appendChild(useWhenBtn);

            // Walk this Protocol button (initially hidden, shown after Use This When is clicked)
            const walkBtn = document.createElement('button');
            walkBtn.className = 'intro-walk-btn';
            walkBtn.textContent = 'Walk this Protocol';
            card.appendChild(walkBtn);

            // Handle Use This When button click
            useWhenBtn.addEventListener('click', () => {
                useWhenSection.classList.add('visible');
                useWhenBtn.style.display = 'none';
                useWhenBtn.setAttribute('aria-expanded', 'true');
                walkBtn.style.display = 'block';
                announceForScreenReader('Use This When revealed');
            });

            // Walk button handler - go to protocol entry view
            walkBtn.addEventListener('click', () => {
                console.log('🎯 Walk button clicked for protocol:', protocol.title);
                
                // Add dissolving class to trigger border fade
                walkBtn.classList.add('dissolving');

                // Wait for border to dissolve (1.5s) then navigate
                setTimeout(() => {
                    console.log('🚀 Navigating to entry view');
                    
                    // Scroll to top
                    window.scrollTo(0, 0);

                    // Set the selected protocol (needed for begin walk)
                    selectProtocol(protocol);

                    // Hide intro flow
                    introFlowView.classList.add('hidden');
                    console.log('✅ Intro flow hidden');
                    
                    // Show content area
                    const contentArea = document.querySelector('.content-area');
                    if (contentArea) {
                        contentArea.classList.add('visible');
                        console.log('✅ Content area visible');
                    }
                    
                    // Remove intro-mode from header
                    const pageHeader = document.getElementById('page-header');
                    if (pageHeader) {
                        pageHeader.classList.remove('intro-mode');
                        console.log('✅ Intro mode removed from header');
                    }
                    
                    // Show entry view for this protocol
                    protocolSelectionView.classList.add('hidden');
                    entryView.classList.remove('hidden');
                    console.log('✅ Entry view shown, classes:', entryView.className);
                    console.log('✅ Entry view display:', window.getComputedStyle(entryView).display);
                    console.log('✅ Entry view children:', entryView.children.length);
                    
                    // Update header
                    const headerTitle = document.querySelector('.header-title');
                    if (headerTitle) {
                        headerTitle.textContent = protocol.title;
                    }
                    
                    // Focus the begin button
                    if (beginButton) {
                        beginButton.focus();
                        console.log('✅ Begin button focused');
                    } else {
                        console.error('❌ Begin button not found!');
                    }
                    
                    // Scroll to top
                    window.scrollTo(0, 0);
                }, 1500);
            });

            introProtocolDeck.appendChild(card);
        }

        // Start the intro flow when page loads
        try {
            runIntroFlow().catch(error => {
                console.error('Error in intro flow:', error);
            });
        } catch (error) {
            console.error('Error starting intro flow:', error);
        }

        // ========================================
        // MAIN APP LOGIC
        // ========================================

        // Cost tracking (rough estimate)
        let estimatedCost = 0;
        function updateCostDisplay(increment = 0.01) {
            estimatedCost += increment;
            costDisplay.textContent = `$${estimatedCost.toFixed(3)}`;
        }

        // Loading indicator helpers
        function showLoadingIndicator() {
            if (headerCenterLogo) {
                headerCenterLogo.classList.add('spinning');
            }
        }

        function hideLoadingIndicator() {
            if (headerCenterLogo) {
                headerCenterLogo.classList.remove('spinning');
            }
        }

        // Fetch and display available protocols
        async function loadProtocols() {
            try {
                const response = await fetch(`${API_BASE}/api/protocols`);
                const data = await response.json();

                if (data.protocols && data.protocols.length > 0) {
                    renderProtocolCards(data.protocols);
                } else {
                    showError('No protocols available');
                }
            } catch (error) {
                console.error('Error loading protocols:', error);
                showError('Failed to load protocols. Please refresh the page.');
            }
        }

        // Render protocol cards
        function renderProtocolCards(protocols) {
            protocolGrid.innerHTML = '';

            // Sort protocols: Field Diagnostic first, then alphabetically by title
            const sortedProtocols = [...protocols].sort((a, b) => {
                if (a.slug === 'field_diagnostic') return -1;
                if (b.slug === 'field_diagnostic') return 1;
                return a.title.localeCompare(b.title);
            });

            sortedProtocols.forEach(protocol => {
                const card = document.createElement('div');
                card.className = 'protocol-card';

                // Truncate purpose if too long
                const purpose = protocol.purpose || 'No description available';
                const truncatedPurpose = purpose.length > 200
                    ? purpose.substring(0, 200) + '...'
                    : purpose;

                card.innerHTML = `
                    <div class="protocol-card-header">
                        <div class="protocol-card-title">${protocol.title}</div>
                        <div class="protocol-card-badge">${protocol.theme_count} themes</div>
                    </div>
                    <div class="protocol-card-purpose">${truncatedPurpose}</div>
                `;

                card.addEventListener('click', () => selectProtocol(protocol));
                protocolGrid.appendChild(card);
            });
        }

        // Handle protocol selection
        function selectProtocol(protocol) {
            selectedProtocol = protocol;

            // Scroll to top
            window.scrollTo(0, 0);

            // Update protocol title in entry view with stacked format
            // Split title at em dash (—) or long dash if present
            const title = protocol.title;
            if (title.includes('—')) {
                const parts = title.split('—');
                protocolTitle.innerHTML = `${parts[0].trim()}<br>${parts[1].trim()}`;
            } else if (title.includes(' — ')) {
                const parts = title.split(' — ');
                protocolTitle.innerHTML = `${parts[0].trim()}<br>${parts[1].trim()}`;
            } else {
                protocolTitle.textContent = title;
            }

            // Hide protocol selection, show entry view
            protocolSelectionView.classList.add('hidden');
            entryView.classList.remove('hidden');
        }

        // Load protocols on page load
        loadProtocols();

        // Set helper text based on platform
        responseHint.textContent = isMac ? 'Press ⌘ + Enter to continue' : 'Press Ctrl + Enter to continue';

        // Update button aria-label for accessibility
        if (continueButton) {
            continueButton.setAttribute('aria-label', isMac ? 'Continue (Cmd + Enter)' : 'Continue (Ctrl + Enter)');
        }

        // Enable continue button when response has content
        responseInput.addEventListener('input', () => {
            continueButton.disabled = !responseInput.value.trim();
        });

        // Handle keyboard shortcuts for continue action
        responseInput.addEventListener('keydown', (e) => {
            const modifier = isMac ? e.metaKey : e.ctrlKey;

            // Cmd/Ctrl + Enter: trigger Continue or Ask Another Question
            if (modifier && e.key === 'Enter') {
                e.preventDefault();
                if (responseInput.value.trim()) {
                    // Check if we're in completion options mode
                    const askAnotherBtn = document.getElementById('ask-another-button');
                    if (askAnotherBtn && !askAnotherBtn.disabled) {
                        askAnotherBtn.click();
                    } else if (!continueButton.disabled) {
                        handleContinue();
                    }
                }
            }
            // Shift + Enter: allow new line (default behavior)
            // Enter alone: allow new line (default behavior)
        });

        // Escape key: Exit walk and return to protocol selection
        document.addEventListener('keydown', (e) => {
            if (e.key === 'Escape') {
                // Check if we're in a walk (walk-view is visible or entry-view is visible)
                const isInWalk = (walkView && walkView.style.display !== 'none') ||
                                 (entryView && !entryView.classList.contains('hidden'));

                if (isInWalk && confirm('Exit this protocol and return to protocol selection?')) {
                    // Reset views
                    if (walkView) walkView.style.display = 'none';
                    if (entryView) entryView.classList.add('hidden');

                    // Show protocol selection
                    protocolSelectionView.classList.remove('hidden');

                    // Reset inputs
                    if (responseInput) responseInput.value = '';
                    if (continueButton) continueButton.disabled = true;

                    // Scroll to top
                    window.scrollTo(0, 0);
                }
            }
        });

        // Begin walk
        beginButton.addEventListener('click', async () => {
            console.log('🎬 BEGIN WALK BUTTON CLICKED');
            console.log('📋 Selected protocol:', selectedProtocol);
            
            // Add clicked class to fade out border
            beginButton.classList.add('clicked');

            // Show loading indicator
            showLoadingIndicator();

            // Fade out main entry logo and title
            const title = entryView.querySelectorAll('div')[0];
            const logo = document.getElementById('lichen-logo');

            beginButton.disabled = true;

            // Fade out main logo and title
            if (logo) logo.classList.add('fade-out');
            if (title) title.classList.add('fade-out');

            // Wait for fade animations to complete
            await new Promise(resolve => setTimeout(resolve, 1200));

            try {
                const response = await fetch(`${API_BASE}/api/walk/start`, {
                    method: 'POST',
                    headers: { 'Content-Type': 'application/json' },
                    body: JSON.stringify({
                        user_input: 'begin',
                        protocol_slug: selectedProtocol?.slug
                    })
                });

                const data = await response.json();
                sessionId = data.session_id;
                protocolData = data;

                // Update cost display (ENTRY mode typically costs ~$0.01)
                updateCostDisplay(0.01);

                renderWalkState(data);

                // Hide loading indicator
                hideLoadingIndicator();
            } catch (error) {
                showError('The field lost connection. Please try again.');
                beginButton.textContent = 'Begin walk';
                beginButton.disabled = false;
                hideLoadingIndicator();
            }
        });

        // Show completion options (two buttons)
        function showCompletionOptions() {
            const walkControl = document.getElementById('walk-control');
            
            // Clear existing buttons
            walkControl.innerHTML = '';
            
            // Create two buttons
            const askAnotherBtn = document.createElement('button');
            askAnotherBtn.className = 'walk-button';
            askAnotherBtn.textContent = 'Ask Another Question';
            askAnotherBtn.id = 'ask-another-button';
            askAnotherBtn.style.marginRight = '1rem';
            
            const completeWalkBtn = document.createElement('button');
            completeWalkBtn.className = 'walk-button';
            completeWalkBtn.textContent = 'Complete Walk & View Summary';
            completeWalkBtn.id = 'complete-walk-button';
            
            walkControl.appendChild(askAnotherBtn);
            walkControl.appendChild(completeWalkBtn);
            
            // Handle ask another question
            askAnotherBtn.addEventListener('click', async () => {
                const userResponse = responseInput.value.trim();
                if (!userResponse) return;

                askAnotherBtn.classList.add('clicked');
                askAnotherBtn.disabled = true;
                responseInput.blur();

                // Show loading indicator
                showLoadingIndicator();

                try {
                    const response = await fetch(`${API_BASE}/api/walk/continue`, {
                        method: 'POST',
                        headers: { 'Content-Type': 'application/json' },
                        body: JSON.stringify({
                            session_id: sessionId,
                            user_response: userResponse
                        })
                    });

                    const data = await response.json();
                    protocolData = data;
                    updateCostDisplay(0.02);
                    responseInput.value = '';
                    renderWalkState(data);

                    // Hide loading indicator
                    hideLoadingIndicator();
                } catch (error) {
                    showError('The field lost connection. Please try again.');
                    askAnotherBtn.classList.remove('clicked');
                    askAnotherBtn.disabled = false;
                    hideLoadingIndicator();
                }
            });
            
            // Handle complete walk
            completeWalkBtn.addEventListener('click', async () => {
                completeWalkBtn.classList.add('clicked');
                completeWalkBtn.disabled = true;

                // Show loading indicator
                showLoadingIndicator();

                try {
                    const response = await fetch(`${API_BASE}/api/walk/complete`, {
                        method: 'POST',
                        headers: { 'Content-Type': 'application/json' },
                        body: JSON.stringify({
                            session_id: sessionId,
                            generate_summary: true
                        })
                    });

                    const data = await response.json();
                    protocolData = data;

                    // Update cost display for completion
                    updateCostDisplay(0.02);

                    renderWalkState(data);

                    // Hide loading indicator
                    hideLoadingIndicator();
                } catch (error) {
                    showError('The field lost connection. Please try again.');
                    completeWalkBtn.classList.remove('clicked');
                    completeWalkBtn.disabled = false;
                    hideLoadingIndicator();
                }
            });
        }

        // Continue walk handler function
        async function handleContinue() {
            const userResponse = responseInput.value.trim();
            if (!userResponse || !sessionId) return;

            // Add clicked class to fade out border
            continueButton.classList.add('clicked');

            // Blur input to stop cursor blinking
            responseInput.blur();

            continueButton.disabled = true;

            // Show loading indicator
            showLoadingIndicator();

            try {
                const response = await fetch(`${API_BASE}/api/walk/continue`, {
                    method: 'POST',
                    headers: { 'Content-Type': 'application/json' },
                    body: JSON.stringify({
                        session_id: sessionId,
                        user_response: userResponse
                    })
                });

                const data = await response.json();
                protocolData = data;

                // Update cost display (WALK responses typically cost ~$0.015-0.025)
                updateCostDisplay(0.02);

                responseInput.value = '';
                renderWalkState(data);

                continueButton.classList.remove('clicked');
                continueButton.disabled = false;

                // Hide loading indicator
                hideLoadingIndicator();

                // Focus will be set in renderWalkState after animation
            } catch (error) {
                showError('The field lost connection. Please try again.');
                continueButton.classList.remove('clicked');
                continueButton.disabled = false;
                hideLoadingIndicator();
            }
        }

        // Continue walk
        continueButton.addEventListener('click', handleContinue);

        // Handle generate report button (dynamically created after Theme 5)
        // Use event delegation since button is created dynamically
        document.addEventListener('click', async (e) => {
            if (e.target && e.target.id === 'generate-report-button') {
                const button = e.target;

                // Add clicked class to fade out border
                button.classList.add('clicked');
                button.disabled = true;

                // Show loading indicator
                showLoadingIndicator();

                try {
                    // Trigger CLOSE mode by sending "yes" to continue
                    const response = await fetch(`${API_BASE}/api/walk/continue`, {
                        method: 'POST',
                        headers: { 'Content-Type': 'application/json' },
                        body: JSON.stringify({
                            session_id: sessionId,
                            user_response: 'generate field diagnosis'
                        })
                    });

                    const data = await response.json();
                    protocolData = data;

                    // Update cost display (CLOSE mode costs ~$0.015)
                    updateCostDisplay(0.015);

                    renderWalkState(data);

                    // Hide loading indicator
                    hideLoadingIndicator();
                } catch (error) {
                    showError('The field lost connection. Please try again.');
                    button.classList.remove('clicked');
                    button.disabled = false;
                    hideLoadingIndicator();
                }
            }
        });

        // Render walk state
        async function renderWalkState(data) {
            console.log('🚀 renderWalkState called, mode:', data.mode);
            console.log('📦 Full data received:', JSON.stringify(data, null, 2));
            console.log('📄 Composer output:', data.composer_output);
            console.log('📏 Composer output length:', data.composer_output?.length);

            // Scroll to top whenever rendering walk state
            window.scrollTo(0, 0);

            // In ENTRY mode, stay in entry view but show protocol introduction
            if (data.mode === 'ENTRY') {
                console.log('📝 ENTRY mode - showing protocol introduction');

                headerState.textContent = 'Protocol Introduction';
                renderEntryResponse(data);
                return;
            }

            console.log('🎬 Starting WALK mode transition');

            // Update page header
            headerState.textContent = data.mode;
            
            // Handle undefined theme values gracefully
            const themeNum = data.theme_number || 1;
            const totalThemes = data.total_themes || 5;
            themePosition.textContent = `Theme ${themeNum} of ${totalThemes}`;

            // Parse and render composer output (but keep hidden)
            renderComposerOutput(data.composer_output);

            // Render supports - DISABLED
            // renderSupports(data);

            // supportsStrip.classList.add('active');

            // Hide entry view and show walk view
            entryView.style.display = 'none';
            walkView.style.opacity = '0';
            walkView.style.display = 'block';

            // Force reflow to ensure transition works
            walkView.offsetHeight;

            // Fade in everything
            walkView.style.opacity = '1';
            // supportsStrip.style.opacity = '1';

            // Add fade-in class to walk view children
            const walkChildren = walkView.querySelectorAll('.output-container, .response-area');
            walkChildren.forEach(child => {
                child.classList.add('fade-in-section');
            });

            // Apply jigsaw animation after fade-in is complete (skip for COMPLETE mode)
            if (data.mode !== 'COMPLETE') {
                setTimeout(() => {
                    const contentElements = composerOutput.querySelectorAll('.theme-title, .section-content');
                    contentElements.forEach(el => {
                        if (el.textContent.trim()) {
                            animateTextReveal(el);
                        }
                    });
                }, 100);
            }

            // Focus the response input after content is visible
            setTimeout(() => {
                responseInput.focus();
            }, 900);

            // Handle completion options (two buttons when final theme is complete)
            if (data.show_completion_options) {
                console.log('🎯 COMPLETION OPTIONS DETECTED - Showing two buttons');
                showCompletionOptions();
            }

            // Handle completion
            if (data.mode === 'COMPLETE') {
                console.log('🎯 COMPLETE MODE DETECTED - Starting completion handling');
                console.log('📋 Data received:', data);
                console.log('📄 Composer output length:', data.composer_output?.length);
                console.log('📄 Composer output preview:', data.composer_output?.substring(0, 200));

                headerState.textContent = `${data.protocol_name} Summary`;
                handleCompletion(data);
            }
        }

        // Animate text revealing randomly like a jigsaw puzzle
        function animateTextReveal(element, duration = 400) {
            const text = element.textContent;
            const words = text.split(/(\s+)/); // Split by whitespace but keep the spaces

            // Create spans for each word/space
            element.textContent = '';
            const spans = [];

            words.forEach(word => {
                if (word.trim() === '') {
                    // It's a space, add it directly
                    element.appendChild(document.createTextNode(word));
                } else {
                    // It's a word, wrap in span
                    const span = document.createElement('span');
                    span.textContent = word;
                    span.style.opacity = '0';
                    span.style.transition = 'opacity 0.2s ease-in';
                    span.style.display = 'inline';
                    element.appendChild(span);
                    spans.push(span);
                }
            });

            // Create random order for revealing
            const indices = spans.map((_, i) => i);
            for (let i = indices.length - 1; i > 0; i--) {
                const j = Math.floor(Math.random() * (i + 1));
                [indices[i], indices[j]] = [indices[j], indices[i]];
            }

            // Reveal words/letters in random order
            const totalSteps = Math.ceil(spans.length * 1.5); // More steps for variation
            const interval = duration / totalSteps;

            let revealed = 0;
            for (let step = 0; step < totalSteps && revealed < spans.length; step++) {
                setTimeout(() => {
                    if (revealed < spans.length) {
                        // Randomly decide: reveal full word (50%) or break into letters (50%)
                        if (Math.random() > 0.5) {
                            // Reveal full word
                            spans[indices[revealed]].style.opacity = '1';
                            revealed++;
                        } else {
                            // Break word into letters and reveal in random order
                            const span = spans[indices[revealed]];
                            const word = span.textContent;
                            const letters = word.split('');

                            span.textContent = '';
                            const letterSpans = letters.map(letter => {
                                const letterSpan = document.createElement('span');
                                letterSpan.textContent = letter;
                                letterSpan.style.opacity = '0';
                                letterSpan.style.transition = 'opacity 0.1s ease-in';
                                letterSpan.style.display = 'inline';
                                span.appendChild(letterSpan);
                                return letterSpan;
                            });

                            span.style.opacity = '1';

                            // Create random order for letters
                            const letterIndices = letters.map((_, i) => i);
                            for (let i = letterIndices.length - 1; i > 0; i--) {
                                const j = Math.floor(Math.random() * (i + 1));
                                [letterIndices[i], letterIndices[j]] = [letterIndices[j], letterIndices[i]];
                            }

                            // Reveal letters in random order
                            letterIndices.forEach((letterIndex, i) => {
                                setTimeout(() => {
                                    letterSpans[letterIndex].style.opacity = '1';
                                }, i * 40);
                            });

                            revealed++;
                        }
                    }
                }, step * interval);
            }
        }

        // Render ENTRY mode response (protocol introduction)
        function renderEntryResponse(data) {
            // Hide begin button
            beginButton.style.display = 'none';

            // Fade in header logo when protocol introduction loads
            if (headerCenterLogo) headerCenterLogo.classList.add('visible');

            // Hide the large logo completely, keep only header logo
            const logo = entryView.querySelector('img');
            const protocolTitleEl = document.getElementById('protocol-title');
            if (logo) {
                logo.style.display = 'none';
            }
            if (protocolTitleEl) {
                protocolTitleEl.classList.remove('fade-out');
                protocolTitleEl.classList.add('fade-in-only');
                
                // Add hover effect listeners
                protocolTitleEl.addEventListener('mouseenter', () => {
                    protocolTitleEl.style.color = '#57534E';
                });
                protocolTitleEl.addEventListener('mouseleave', () => {
                    protocolTitleEl.style.color = '#78716C';
                });
            }

            // Create response area in entry view (only if it doesn't exist)
            let entryResponseArea = document.getElementById('entry-response-area');
            if (!entryResponseArea) {
                entryResponseArea = document.createElement('div');
                entryResponseArea.id = 'entry-response-area';
                entryResponseArea.style.cssText = 'margin-top: 1rem; line-height: 1.7;';
            }

            // Parse JSON response from agent
            let entryData;
            try {
                entryData = JSON.parse(data.composer_output);
            } catch (e) {
                console.error('Failed to parse ENTRY response JSON:', e);
                showError('Failed to load protocol content');
                return;
            }

            const sectionData = entryData.sections;
            const firstThemeTitle = entryData.firstThemeTitle;

            // Helper function to format section content
            function formatSectionContent(content) {
                const lines = content.split('\n');
                let html = '';
                for (let line of lines) {
                    const trimmed = line.trim();
                    if (!trimmed) continue;

                    if (trimmed.startsWith('- ') || trimmed.startsWith('• ')) {
                        html += `<div style="margin-left: 1.5rem; margin-bottom: 0.5rem; color: #292524;">${trimmed}</div>`;
                    } else {
                        html += `<div style="margin-bottom: 1rem; color: #292524; font-size: 1.0625rem;">${trimmed}</div>`;
                    }
                }
                return html;
            }

            // Show first section immediately
            if (sectionData.length > 0) {
                const firstSection = document.createElement('div');
                firstSection.className = 'fade-in-only';

                // Create title
                const titleDiv = document.createElement('div');
                titleDiv.style.cssText = 'font-size: 0.8125rem; font-weight: 600; text-transform: uppercase; letter-spacing: 0.05em; color: #78716C; margin-bottom: 0.75rem;';
                titleDiv.textContent = sectionData[0].title;
                firstSection.appendChild(titleDiv);

                // Create content container
                const contentDiv = document.createElement('div');
                contentDiv.innerHTML = formatSectionContent(sectionData[0].content);

                // Hide all text content initially
                const textElements = contentDiv.querySelectorAll('div');
                textElements.forEach(el => {
                    el.style.opacity = '0';
                });

                firstSection.appendChild(contentDiv);
                entryResponseArea.appendChild(firstSection);

                // Apply jigsaw animation to all text in content immediately
                textElements.forEach(el => {
                    if (el.textContent.trim()) {
                        el.style.opacity = '1';
                        animateTextReveal(el);
                    }
                });
            }

            // Create buttons for remaining sections
            let currentIndex = 1;

            function showNextSection(event) {
                if (currentIndex < sectionData.length) {
                    const section = sectionData[currentIndex];

                    // Fade out the box by adding class to the clicked button
                    const button = event.target;
                    if (button) {
                        button.classList.add('revealed');

                        // After transition, add content and next button
                        setTimeout(() => {
                            // Create content container
                            const contentDiv = document.createElement('div');
                            contentDiv.innerHTML = formatSectionContent(section.content);

                            // Hide all text content initially
                            const textElements = contentDiv.querySelectorAll('div');
                            textElements.forEach(el => {
                                el.style.opacity = '0';
                            });

                            // Insert content after button
                            button.after(contentDiv);

                            // Apply jigsaw animation to all text in content immediately
                            textElements.forEach(el => {
                                if (el.textContent.trim()) {
                                    el.style.opacity = '1';
                                    animateTextReveal(el);
                                }
                            });

                            currentIndex++;

                            // Add next button or continue button
                            if (currentIndex < sectionData.length) {
                                addRevealButton(sectionData[currentIndex].title);
                            } else {
                                addContinueButton();
                            }
                        }, 500);
                    }
                }
            }

            function addRevealButton(nextTitle) {
                const btn = document.createElement('button');
                btn.className = 'section-reveal-btn fade-in-only section-reveal-button';
                btn.textContent = nextTitle;
                btn.onclick = showNextSection;

                entryResponseArea.appendChild(btn);
            }

            function addContinueButton() {
                const continueControl = document.createElement('div');
                continueControl.className = 'walk-control';
                continueControl.style.marginTop = '2rem';

                const continueBtn = document.createElement('button');
                continueBtn.className = 'walk-button fade-in-only';
                continueBtn.textContent = `Continue to Theme 1 – ${firstThemeTitle}`;
                continueBtn.onclick = async () => {
                    continueBtn.classList.add('clicked');
                    continueBtn.disabled = true;

                    // Show loading indicator
                    showLoadingIndicator();

                    try {
                        const response = await fetch(`${API_BASE}/api/walk/continue`, {
                            method: 'POST',
                            headers: { 'Content-Type': 'application/json' },
                            body: JSON.stringify({
                                session_id: sessionId,
                                user_response: 'yes'
                            })
                        });

                        const data = await response.json();
                        protocolData = data;

                        // Update cost display (initial walk start typically costs ~$0.02)
                        updateCostDisplay(0.02);

                        renderWalkState(data);

                        // Hide loading indicator
                        hideLoadingIndicator();
                    } catch (error) {
                        showError('The field lost connection. Please try again.');
                        continueBtn.classList.remove('clicked');
                        continueBtn.disabled = false;
                        hideLoadingIndicator();
                    }
                };

                // Add "Return to Protocol Selection" button (top right)
                const backBtn = document.createElement('button');
                backBtn.className = 'fade-in-only';
                backBtn.style.cssText = 'position: absolute; top: 1.5rem; right: 1.5rem; background: transparent; border: 1px solid #D6D3D1; color: #78716C; padding: 0.5rem 1rem; font-size: 0.875rem; border-radius: 9999px; cursor: pointer; transition: all 0.2s ease; font-family: inherit;';
                backBtn.textContent = 'Return to Protocol Selection';
                backBtn.onmouseenter = () => {
                    backBtn.style.background = '#F5F5F4';
                };
                backBtn.onmouseleave = () => {
                    backBtn.style.background = 'transparent';
                };
                backBtn.onclick = () => {
                    // Hide entry view
                    entryView.classList.add('hidden');
                    // Show protocol selection
                    protocolSelectionView.classList.remove('hidden');
                    // Scroll to top
                    window.scrollTo(0, 0);
                    // Remove the button
                    backBtn.remove();
                };

                // Append button to entry view (top right)
                entryView.appendChild(backBtn);

                continueControl.appendChild(continueBtn);
                entryResponseArea.appendChild(continueControl);
            }

            // Add first reveal button if there are more sections
            if (sectionData.length > 1) {
                addRevealButton(sectionData[1].title);
            } else {
                addContinueButton();
            }

            // Add click handler to protocol title to expand all sections at once
            if (protocolTitleEl) {
                protocolTitleEl.onclick = () => {
                    // Only expand if there are hidden sections
                    if (currentIndex < sectionData.length) {
                        // Remove any existing reveal buttons
                        const revealButtons = entryResponseArea.querySelectorAll('.section-reveal-btn');
                        revealButtons.forEach(btn => btn.remove());

                        // Create a container for all sections to fade in together
                        const allSectionsContainer = document.createElement('div');
                        allSectionsContainer.style.cssText = 'opacity: 0; transition: opacity 1s ease-in-out;';

                        // Add all remaining sections
                        for (let i = currentIndex; i < sectionData.length; i++) {
                            const section = sectionData[i];
                            const sectionDiv = document.createElement('div');
                            sectionDiv.style.cssText = 'margin-top: 2rem;';

                            // Create title
                            const titleDiv = document.createElement('div');
                            titleDiv.style.cssText = 'font-size: 0.8125rem; font-weight: 600; text-transform: uppercase; letter-spacing: 0.05em; color: #78716C; margin-bottom: 0.75rem;';
                            titleDiv.textContent = section.title;
                            sectionDiv.appendChild(titleDiv);

                            // Create content
                            const contentDiv = document.createElement('div');
                            contentDiv.innerHTML = formatSectionContent(section.content);
                            sectionDiv.appendChild(contentDiv);

                            allSectionsContainer.appendChild(sectionDiv);
                        }

                        // Add container to entry response area
                        entryResponseArea.appendChild(allSectionsContainer);

                        // Trigger fade-in animation
                        setTimeout(() => {
                            allSectionsContainer.style.opacity = '1';

                            // Apply jigsaw animation to all text after fade-in starts
                            setTimeout(() => {
                                const textElements = allSectionsContainer.querySelectorAll('div');
                                textElements.forEach(el => {
                                    if (el.textContent.trim() && !el.querySelector('div')) {
                                        animateTextReveal(el);
                                    }
                                });
                            }, 300);
                        }, 50);

                        // Update current index to mark all as shown
                        currentIndex = sectionData.length;

                        // Add continue button
                        setTimeout(() => {
                            addContinueButton();
                        }, 1100);

                        // Remove click handler after use
                        protocolTitleEl.onclick = null;
                        protocolTitleEl.style.cursor = 'default';
                        protocolTitleEl.removeAttribute('title');
                    }
                };
            }

            // Add to entry view
            entryView.appendChild(entryResponseArea);
        }

        // Render composer output
        // Convert markdown to HTML with improved parsing
        function convertMarkdownToHTML(markdown) {
            if (!markdown) return '';

            console.log('🔧 MARKDOWN INPUT (first 500 chars):', markdown.substring(0, 500));

            let html = markdown;

            // Filter out horizontal rules (---) - they're structural markers, not content
            html = html.replace(/^---+\s*$/gm, '');

            // First, convert headers (before any other processing)
            // Support both ## and # formats
            html = html.replace(/^### (.+)$/gm, '<h3>$1</h3>');
            html = html.replace(/^## (.+)$/gm, '<h2>$1</h2>');
            html = html.replace(/^# (.+)$/gm, '<h2>$1</h2>');

            // Convert **bold text:** or **bold** to <strong>
            // Use a more robust pattern that handles multi-line and inline bold
            html = html.replace(/\*\*(.+?)\*\*/g, '<strong>$1</strong>');

            // Convert bullet points
            html = html.replace(/^\• (.+)$/gm, '<li>$1</li>');
            html = html.replace(/^- (.+)$/gm, '<li>$1</li>');

            // Wrap consecutive <li> tags in <ul>
            html = html.replace(/(<li>.*?<\/li>\n?)+/gs, (match) => {
                return '<ul>' + match + '</ul>';
            });

            // Split into paragraphs based on double newlines first
            const paragraphs = html.split(/\n\n+/);
            const processed = [];

            for (let para of paragraphs) {
                const trimmed = para.trim();
                if (!trimmed) continue;

                // Check if it's already an HTML element
                if (trimmed.startsWith('<h2>') || trimmed.startsWith('<h3>') ||
                    trimmed.startsWith('<ul>') || trimmed.startsWith('<ol>') ||
                    trimmed.startsWith('<li>')) {
                    processed.push(trimmed);
                } else {
                    // Wrap plain text in paragraph tags
                    // Replace single newlines with spaces within paragraphs
                    const cleanText = trimmed.replace(/\n/g, ' ').replace(/\s+/g, ' ');
                    processed.push('<p>' + cleanText + '</p>');
                }
            }

            const result = processed.join('\n\n');
            console.log('🔧 FINAL HTML (first 500 chars):', result.substring(0, 500));
            console.log('🔧 Total processed elements:', processed.length);

            return result;
        }

        function renderComposerOutput(markdown) {
            composerOutput.innerHTML = '';

            console.log('📄 Composer output markdown:', markdown);

            // Parse markdown sections
            const sections = parseMarkdown(markdown);
            console.log('📋 Parsed sections:', sections);
            
            // Check if we should hide response area (protocol complete)
            const shouldHideResponseArea = sections.transition === 'PROTOCOL_COMPLETE';
            if (shouldHideResponseArea) {
                const responseArea = document.querySelector('.response-area');
                if (responseArea) responseArea.style.display = 'none';
                console.log('🎯 Hiding response area - protocol complete');
            } else {
                const responseArea = document.querySelector('.response-area');
                if (responseArea) responseArea.style.display = 'block';
            }

            // Render theme title if available
            if (sections.theme_name) {
                composerOutput.innerHTML += `
                    <div class="theme-title">${sections.theme_name}</div>
                `;
            }

            // Render based on available sections
            if (sections.orientation) {
                composerOutput.innerHTML += `
                    <div class="output-section">
                        <div class="section-label">Purpose</div>
                        <div class="section-content">${sections.orientation}</div>
                    </div>
                `;
            }

            if (sections.why_this_matters) {
                composerOutput.innerHTML += `
                    <div class="output-section">
                        <div class="section-label">Why This Theme Matters</div>
                        <div class="section-content">${sections.why_this_matters}</div>
                    </div>
                `;
            }

            if (sections.guiding_question) {
                const label = sections.guiding_question.includes('•') ? 'Guiding Questions' : 'Guiding Question';
                const helperText = 'Reflect on these questions as they relate to your current situation. Share what comes up for you—there are no right or wrong answers.';
                composerOutput.innerHTML += `
                    <div class="output-section">
                        <div class="section-label">${label}</div>
                        <div class="section-content" style="font-size: 0.875rem; color: #78716C; margin-bottom: 0.75rem; font-style: italic;">${helperText}</div>
                        <div class="section-content" style="white-space: pre-line;">${sections.guiding_question}</div>
                    </div>
                `;
            }

            if (sections.instruction) {
                composerOutput.innerHTML += `
                    <div class="output-section">
                        <div class="section-content" style="color: #78716C; font-style: italic; margin-top: 1.5rem;">${sections.instruction}</div>
                    </div>
                `;
            }

            if (sections.acknowledgment) {
                // Convert markdown to HTML for better formatting
                const htmlContent = convertMarkdownToHTML(sections.acknowledgment);
                console.log('📝 SETTING innerHTML with htmlContent');
                console.log('📝 htmlContent length:', htmlContent.length);
                composerOutput.innerHTML += `
                    <div class="output-section">
                        <div class="section-content">${htmlContent}</div>
                    </div>
                `;
                console.log('📝 composerOutput.innerHTML length after:', composerOutput.innerHTML.length);
                console.log('📝 composerOutput classes:', composerOutput.className);
            }

            if (sections.completion_prompt) {
                const helperText = 'When this statement feels true for you, you\'re ready to continue:';
                composerOutput.innerHTML += `
                    <div class="output-section">
                        <div class="section-label">Theme Completion</div>
                        <div class="section-content" style="font-size: 0.875rem; color: #78716C; margin-bottom: 0.5rem;">${helperText}</div>
                        <div class="section-content" style="font-style: italic; font-weight: 500; color: #57534E;">${sections.completion_prompt}</div>
                    </div>
                `;
            }

            if (sections.transition) {
                if (sections.transition === 'PROTOCOL_COMPLETE') {
                    // Special case: Show "Generate Report" button after completing all themes
                    const completionText = sections.completionText || 'You have completed all themes of this protocol.';
                    composerOutput.innerHTML += `
                        <div class="output-section">
                            <div class="section-content" style="color: #78716C; font-size: 1rem;">${completionText}</div>
                        </div>
                        <div class="output-section" style="margin-top: 2rem;">
                            <button id="generate-report-button" class="walk-button">Field Diagnosis Complete, generate report</button>
                        </div>
                    `;
                } else {
                    composerOutput.innerHTML += `
                        <div class="output-section">
                            <div class="section-content" style="color: #78716C; font-size: 1rem;">${sections.transition}</div>
                        </div>
                    `;
                }
            }
        }

        // Parse markdown into sections
        function parseMarkdown(markdown) {
            const sections = {};

            // Extract theme name from markdown (e.g., **Theme 1 – Surface Behaviors**)
            const themeMatch = markdown.match(/\*\*(Theme\s+\d+\s*[–—:-]\s*[^*]+)\*\*/i);
            if (themeMatch) sections.theme_name = themeMatch[1].trim();

            // ENTRY mode sections
            const purposeMatch = markdown.match(/\*\*Purpose\*\*\s*\n([\s\S]*?)(?=\n\*\*|$)/i);
            if (purposeMatch) sections.orientation = purposeMatch[1].trim();

            const outcomesMatch = markdown.match(/\*\*Protocol-Level Outcomes\*\*\s*\n([\s\S]*?)(?=\n\*\*|$)/i);
            if (outcomesMatch) sections.guiding_question = outcomesMatch[1].trim();

            // WALK mode sections - Purpose/Frame is the orientation
            const purposeWalkMatch = markdown.match(/\*\*Purpose:\*\*\s*([\s\S]*?)(?=\n\*\*|$)/i);
            if (purposeWalkMatch) sections.orientation = purposeWalkMatch[1].trim();

            const frameMatch = markdown.match(/\*\*Frame:\*\*\s*([\s\S]*?)(?=\n\*\*|$)/i);
            if (frameMatch) sections.orientation = frameMatch[1].trim();

            const orientationMatch = markdown.match(/\*\*Orientation\*\*\s*\n([\s\S]*?)(?=\n\*\*|$)/i);
            if (orientationMatch) sections.orientation = orientationMatch[1].trim();

            // Guiding Questions (plural) - extract the bullet points
            const questionsMatch = markdown.match(/\*\*Guiding Questions:\*\*\s*\n([\s\S]*?)(?=\n\n[^•\n]|\n\*\*|$)/i);
            if (questionsMatch) {
                sections.guiding_question = questionsMatch[1].trim();
            }

            // Guiding Question (singular)
            const questionMatch = markdown.match(/\*\*Guiding Question\*\*\s*\n([\s\S]*?)(?=\n\*\*|$)/i);
            if (questionMatch) sections.guiding_question = questionMatch[1].trim();

            // Common sections
            const whyMatch = markdown.match(/\*\*Why This Matters\*\*\s*\n([\s\S]*?)(?=\n\*\*|$)/i);
            if (whyMatch) sections.why_this_matters = whyMatch[1].trim();

            // CLOSE mode - field diagnosis content
            // Check if this is completion content by looking for common CLOSE mode patterns
            // Updated to handle both Field Diagnostic and Field Exit protocols
            if (markdown.includes("field I'd call") ||
                markdown.includes("You've completed") ||
                markdown.includes("**FIELD DIAGNOSIS**") ||
                markdown.includes("**Pattern Identified:**") ||
                markdown.includes("**Type:**") ||
                (markdown.includes("**") && markdown.length > 200 && !markdown.includes("Purpose:"))) {
                // For CLOSE mode, treat the entire content as acknowledgment/diagnosis
                sections.acknowledgment = markdown.trim();
                return sections;
            }

            // Interpretation section (with invisible marker like <!-- INTERPRETATION -->)
            const interpretationMatch = markdown.match(/<!--\s*INTERPRETATION\s*-->\s*\n([\s\S]*?)(?=\n(?:<!--|\*\*)|$)/i);
            if (interpretationMatch) {
                sections.acknowledgment = interpretationMatch[1].trim();
            }

            // Acknowledgment/Interpretation - fallback to capture from "I hear you" or "I see you" until completion prompt or transition
            if (!sections.acknowledgment) {
                const ackMatch = markdown.match(/^(I (?:hear|see) you[\s\S]*?)(?=\n\*\*Completion Prompt\*\*|Ready to move|Shall we move|\n\*\*Theme)/im);
                if (ackMatch) sections.acknowledgment = ackMatch[1].trim();
            }

            const promptMatch = markdown.match(/\*\*Completion Prompt\*\*\s*\n([\s\S]*?)(?=\n\*\*|$)/i);
            if (promptMatch) sections.completion_prompt = promptMatch[1].trim();

            // Check for protocol completion (any protocol, any number of themes)
            const completionMatch = markdown.match(/You've completed all \d+ themes of the .+/i);
            if (completionMatch) {
                sections.transition = 'PROTOCOL_COMPLETE';
                sections.completionText = completionMatch[0]; // Store the actual completion text
            } else {
                // Check for "Ready to move into Theme X" pattern
                const readyMatch = markdown.match(/Ready to move into \*\*(Theme \d+[^*]*)\*\*\??/i);
                if (readyMatch) sections.transition = `Ready to move into <strong>${readyMatch[1]}</strong>?`;

                // Check for "Shall we move into Theme X" pattern (older)
                const shallMatch = markdown.match(/Shall we move into \*\*(Theme \d+[^*]*)\*\*\??/i);
                if (shallMatch) sections.transition = `Shall we move into <strong>${shallMatch[1]}</strong>?`;
            }

            // Also check for "Would you like me to" pattern (ENTRY mode)
            const wouldYouMatch = markdown.match(/(Would you like me to.*?\*\*Theme \d+[^*]*\*\*\??)/i);
            if (wouldYouMatch) sections.transition = wouldYouMatch[1];

            // Extract final instruction like "Take a moment..."
            const instructionMatch = markdown.match(/\n\n([A-Z][^*\n]+(?:moment|ready)[^*\n]+\.)/);
            if (instructionMatch) sections.instruction = instructionMatch[1].trim();

            return sections;
        }

        // Render supports - DISABLED
        /* function renderSupports(data) {
            supportsContainer.innerHTML = `<div class="supports-label">Supports (1)</div>`;

            const card = document.createElement('div');
            card.className = 'support-card';
            card.innerHTML = `
                <div class="support-header">
                    <div class="support-source">${data.protocol_name}</div>
                    <div class="support-theme">Theme ${data.theme_number}</div>
                </div>
                <div class="support-body">
                    <div class="support-content">${data.composer_output.substring(0, 300)}...</div>
                </div>
            `;

            card.addEventListener('click', () => {
                card.querySelector('.support-body').classList.toggle('expanded');
            });

            supportsContainer.appendChild(card);
        } */

        // Handle completion
        function handleCompletion(data) {
            console.log('🔧 handleCompletion called');
            console.log('📋 Data in handleCompletion:', data);

            // Add wider container class for summary mode
            const fieldContainer = document.getElementById('main-content');
            if (fieldContainer) {
                fieldContainer.classList.add('summary-container');
            }

            // Render the completion content (field diagnosis and summary)
            console.log('🎨 Rendering composer output...');
            renderComposerOutput(data.composer_output);

            // Add summary-mode class for enhanced styling
            console.log('🔧 Before adding summary-mode, classes:', composerOutput.className);
            composerOutput.classList.add('summary-mode');
            console.log('🔧 After adding summary-mode, classes:', composerOutput.className);

            // Log the actual HTML structure
            console.log('🔧 Composer output HTML (first 500 chars):', composerOutput.innerHTML.substring(0, 500));

            // Check if h2 tags exist
            const h2Tags = composerOutput.querySelectorAll('h2');
            console.log('🔧 Number of h2 tags found:', h2Tags.length);
            if (h2Tags.length > 0) {
                console.log('🔧 First h2 text:', h2Tags[0].textContent);
                console.log('🔧 First h2 computed style font-size:', window.getComputedStyle(h2Tags[0]).fontSize);
                console.log('🔧 First h2 computed style color:', window.getComputedStyle(h2Tags[0]).color);
            }

            console.log('✅ Composer output rendered with summary styling');
            
            // Hide the entire response area (input + continue button)
            const responseArea = document.querySelector('.response-area');
            console.log('🔍 Response area found:', !!responseArea);
            if (responseArea) {
                console.log('👁️ Hiding response area');
                responseArea.style.display = 'none';
                console.log('✅ Response area hidden');
            } else {
                console.log('⚠️ Response area not found!');
            }
            
            // Hide the existing continue button specifically
            const continueButton = document.getElementById('continue-button');
            console.log('🔍 Continue button found:', !!continueButton);
            if (continueButton) {
                console.log('👁️ Hiding continue button');
                continueButton.style.display = 'none';
                console.log('✅ Continue button hidden');
            } else {
                console.log('⚠️ Continue button not found!');
            }
            
            // Add completion button container after composer output
            console.log('🔨 Creating completion buttons...');
            const completionContainer = document.createElement('div');
            completionContainer.className = 'walk-control';
            completionContainer.style.marginTop = '3rem';
            completionContainer.style.display = 'flex';
            completionContainer.style.gap = '1rem';
            completionContainer.style.justifyContent = 'center';
            completionContainer.style.paddingTop = '2rem';
            completionContainer.style.borderTop = '1px solid #E7E5E4';
            completionContainer.innerHTML = `
                <button class="walk-button" id="download-button" style="padding: 0.875rem 1.75rem; font-size: 0.9375rem;">Download Summary</button>
                <button class="walk-button" id="completion-button" style="padding: 0.875rem 1.75rem; font-size: 0.9375rem;">Mark complete</button>
            `;
            
            // Insert completion button after composer output
            console.log('🔍 Composer output parent:', !!composerOutput.parentNode);
            composerOutput.parentNode.insertBefore(completionContainer, composerOutput.nextSibling);
            console.log('✅ Completion buttons added');
            
            // Handle download button click
            const downloadButton = completionContainer.querySelector('#download-button');
            console.log('🔍 Download button found:', !!downloadButton);
            downloadButton.onclick = async () => {
                console.log('🖱️ Download button clicked');

                const { jsPDF } = window.jspdf;
                const doc = new jsPDF();

                const timestamp = new Date().toLocaleString();
                const pageWidth = doc.internal.pageSize.getWidth();
                const pageHeight = doc.internal.pageSize.getHeight();
                const margin = 20;
                const maxWidth = pageWidth - (margin * 2);
                let yPosition = margin;

                // Load and add logo
                const logoImg = document.querySelector('img[src="/lichen-logo.png"]');
                if (logoImg) {
                    const canvas = document.createElement('canvas');
                    const ctx = canvas.getContext('2d');
                    canvas.width = logoImg.width;
                    canvas.height = logoImg.height;
                    ctx.drawImage(logoImg, 0, 0);
                    const logoData = canvas.toDataURL('image/png');

                    // Add logo at top center (20mm wide, proportional height)
                    const logoWidth = 20;
                    const logoHeight = (logoImg.height / logoImg.width) * logoWidth;
                    const logoX = (pageWidth - logoWidth) / 2;
                    doc.addImage(logoData, 'PNG', logoX, yPosition, logoWidth, logoHeight);
                    yPosition += logoHeight + 10;
                }

                // Helper function to add footer to each page
                const addFooter = () => {
                    const currentDate = new Date().toLocaleDateString('en-US', {
                        year: 'numeric',
                        month: 'long',
                        day: 'numeric'
                    });
                    doc.setFontSize(8);
                    doc.setFont('helvetica', 'normal');
                    doc.setTextColor(160, 160, 160); // Subtle gray
                    doc.text(currentDate, margin, pageHeight - 10);
                    doc.setTextColor(0, 0, 0); // Reset to black
                };

                // Add footer to first page
                addFooter();

                // Helper function to add text with word wrapping
                const addText = (text, fontSize, isBold = false, isItalic = false) => {
                    if (yPosition > pageHeight - 25) {
                        doc.addPage();
                        addFooter(); // Add footer to new page
                        yPosition = margin;
                    }

                    doc.setFontSize(fontSize);
                    if (isBold && isItalic) {
                        doc.setFont('helvetica', 'bolditalic');
                    } else if (isBold) {
                        doc.setFont('helvetica', 'bold');
                    } else if (isItalic) {
                        doc.setFont('helvetica', 'italic');
                    } else {
                        doc.setFont('helvetica', 'normal');
                    }

                    const lines = doc.splitTextToSize(text, maxWidth);
                    lines.forEach(line => {
                        if (yPosition > pageHeight - 25) {
                            doc.addPage();
                            addFooter(); // Add footer to new page
                            yPosition = margin;
                        }
                        doc.text(line, margin, yPosition);
                        yPosition += fontSize * 0.5;
                    });
                };

                // Title
                addText(data.protocol_name.toUpperCase(), 18, true);
                yPosition += 5;
                addText('Summary Report', 14, false, true);
                yPosition += 10;

                // Draw a line
                doc.setDrawColor(200);
                doc.line(margin, yPosition, pageWidth - margin, yPosition);
                yPosition += 10;

                // Get the text content and parse it
                const summaryText = composerOutput.innerText || composerOutput.textContent;
                const lines = summaryText.split('\n');

                for (let line of lines) {
                    const trimmed = line.trim();
                    if (!trimmed) {
                        yPosition += 3;
                        continue;
                    }

                    // Check if it's a header (all caps or starts with specific patterns)
                    if (trimmed.match(/^[A-Z\s]{5,}$/) || trimmed.match(/^(FIELD DIAGNOSIS|SUMMARY|THE FIELD)/)) {
                        yPosition += 5;
                        addText(trimmed, 14, true);
                        yPosition += 5;
                    } else if (trimmed.includes('**') || trimmed.match(/^[A-Z][A-Z\s]+:/)) {
                        // Bold text or section headers
                        const cleanText = trimmed.replace(/\*\*/g, '');
                        addText(cleanText, 11, true);
                        yPosition += 2;
                    } else {
                        // Regular paragraph text
                        addText(trimmed, 10);
                        yPosition += 2;
                    }
                }

                // Save the PDF
                const protocolSlug = data.protocol_name.toLowerCase().replace(/[^a-z0-9]+/g, '-').replace(/^-|-$/g, '');
                const date = new Date().toISOString().split('T')[0];
                doc.save(`${protocolSlug}-${date}.pdf`);

                console.log('✅ Summary downloaded as PDF');
            };
            
            // Handle completion button click
            const button = completionContainer.querySelector('#completion-button');
            console.log('🔍 Completion button found:', !!button);
            button.onclick = async () => {
                console.log('🖱️ Completion button clicked');
                
                // Add clicked class to fade out border
                button.classList.add('clicked');
                
                const overlay = document.getElementById('completion-overlay');
                overlay.classList.add('active');

                setTimeout(async () => {
                    overlay.classList.remove('active');
                    
                    // Call complete endpoint
                    await fetch(`${API_BASE}/api/walk/complete`, {
                        method: 'POST',
                        headers: { 'Content-Type': 'application/json' },
                        body: JSON.stringify({
                            session_id: sessionId,
                            generate_summary: false
                        })
                    });

                    // Reset to entry
                    location.reload();
                }, 4000);
            };
            
            console.log('🎉 handleCompletion completed');
        }

        // Show error
        function showError(message) {
            errorMessage.textContent = message;
            errorStrip.classList.add('active');
            setTimeout(() => errorStrip.classList.remove('active'), 5000);
        }
    </script>
</body>
</html><|MERGE_RESOLUTION|>--- conflicted
+++ resolved
@@ -1878,8 +1878,7 @@
             <!-- Entry View -->
             <div class="entry-view hidden" id="entry-view">
                 <img src="/lichen-logo.png" alt="Lichen" id="lichen-logo" style="height: 80px; width: auto; margin-bottom: 2rem;">
-<<<<<<< HEAD
-                                <div class="header-logo-badge" style="transform: translate(60px, -40px); font-size: 0.95rem;" data-dev-badge>Memory Layer Dev</div>
+                <div class="header-logo-badge" style="transform: translate(60px, -40px); font-size: 0.95rem;" data-dev-badge>Memory Layer Dev</div>
 
         <script>
             // Show Memory Layer Dev badges only when explicitly requested.
@@ -1890,19 +1889,16 @@
                     const localFlag = localStorage.getItem('showMemoryLayerBadge');
                     const shouldShow = devParam === 'memory-layer' || localFlag === 'true';
 
-                                document.querySelectorAll('[data-dev-badge]').forEach((el) => {
-                                    if (el && el.style) el.style.display = shouldShow ? 'block' : 'none';
-                                });
+                    document.querySelectorAll('[data-dev-badge]').forEach((el) => {
+                        if (el && el.style) el.style.display = shouldShow ? 'block' : 'none';
+                    });
                 } catch (e) {
                     // Fail silently
                 }
             })();
         </script>
-                <div id="protocol-title" style="font-size: 1.5rem; font-weight: 500; color: #78716C; margin-bottom: 3rem; text-align: center; line-height: 1.4;">Field Diagnostic Protocol</div>
-=======
-                <div id="protocol-title" style="font-size: 1.5rem; font-weight: 500; color: #78716C; margin-bottom: 3rem; text-align: center; line-height: 1.4; cursor: pointer; transition: color 0.2s ease;" 
+                <div id="protocol-title" style="font-size: 1.5rem; font-weight: 500; color: #78716C; margin-bottom: 3rem; text-align: center; line-height: 1.4; cursor: pointer; transition: color 0.2s ease;"
                      title="Click to expand all sections">Field Diagnostic Protocol</div>
->>>>>>> 8f61d7ac
                 <button class="walk-button" id="begin-button">Begin walk</button>
             </div>
 
