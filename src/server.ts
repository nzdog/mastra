/* eslint-disable import/order */
import { randomUUID } from 'crypto';
import * as path from 'path';
import cors from 'cors';
import * as dotenv from 'dotenv';
import express, { Request, Response } from 'express';
import rateLimit from 'express-rate-limit';
import helmet from 'helmet';
import { FieldDiagnosticAgent } from './agent';
import { healthCheck } from './memory-layer/api/health';
import { getAuditEmitter } from './memory-layer/governance/audit-emitter';
import { getLedgerSink } from './memory-layer/storage/ledger-sink';
import { getJWKSManager } from './memory-layer/governance/jwks-manager';
import { performanceMonitor, CacheStats } from './performance';
import { ProtocolLoader } from './protocol/loader';
import { ProtocolParser } from './protocol/parser';
import { Session, SessionStore, createSessionStore } from './session-store';
import { ProtocolRegistry } from './tools/registry';
import { SessionState } from './types';
import {
  auditJwksFetchRequests,
  auditVerificationDuration,
  auditVerificationFailures,
  getMetrics,
  getContentType,
  measureAsync,
} from './observability/metrics';

// Load environment variables
dotenv.config();

const API_KEY = process.env.ANTHROPIC_API_KEY;

// Allow skipping the strict API key check in CI/test/dev for Phase 0.
if (!API_KEY && process.env.NODE_ENV !== 'test' && process.env.SKIP_API_KEY_CHECK !== 'true') {
  console.error('Error: ANTHROPIC_API_KEY not found in environment variables.');
  process.exit(1);
} else if (!API_KEY) {
  console.warn('⚠️  ANTHROPIC_API_KEY missing, continuing in permissive mode for tests/dev.');
}

// Initialize session store (Redis if REDIS_URL provided, otherwise in-memory)
let sessionStore: SessionStore;
if (process.env.REDIS_URL) {
  try {
    // Dynamic import for Redis (optional dependency)
    const Redis = require('ioredis');
    const redis = new Redis(process.env.REDIS_URL);

    redis.on('connect', () => {
      console.log('✅ Connected to Redis');
    });

    redis.on('error', (err: Error) => {
      console.error('❌ Redis connection error:', err);
      console.log('⚠️  Falling back to in-memory session store');
      sessionStore = createSessionStore({ type: 'memory', apiKey: API_KEY! });
    });

    sessionStore = createSessionStore({ type: 'redis', redis, apiKey: API_KEY! });
  } catch {
    console.warn('⚠️  Redis module not installed. Using in-memory session store.');
    console.log('   To enable Redis: npm install ioredis');
    sessionStore = createSessionStore({ type: 'memory', apiKey: API_KEY! });
  }
} else {
  sessionStore = createSessionStore({ type: 'memory', apiKey: API_KEY! });
}

// Types for API
interface Support {
  source: string;
  theme: string;
  excerpt: string;
}

interface StartRequest {
  user_input: string;
  protocol_slug?: string;
}

interface ContinueRequest {
  session_id: string;
  user_response: string;
}

interface CompleteRequest {
  session_id: string;
  generate_summary?: boolean;
}

// Input Validation & Sanitization
const INPUT_CONSTRAINTS = {
  MAX_USER_INPUT_LENGTH: 5000, // 5000 chars max for user input
  MAX_SESSION_ID_LENGTH: 100, // UUID should be ~36 chars
  MAX_PROTOCOL_SLUG_LENGTH: 200,
  MIN_USER_INPUT_LENGTH: 1,
};

/**
 * Validate and sanitize user input to prevent prompt injection and excessive token usage
 */
function validateUserInput(
  input: string,
  fieldName: string = 'input'
): { valid: boolean; error?: string; sanitized?: string } {
  // Check type
  if (typeof input !== 'string') {
    return { valid: false, error: `${fieldName} must be a string` };
  }

  // Trim whitespace
  const trimmed = input.trim();

  // Check minimum length
  if (trimmed.length < INPUT_CONSTRAINTS.MIN_USER_INPUT_LENGTH) {
    return { valid: false, error: `${fieldName} cannot be empty` };
  }

  // Check maximum length (prevents excessive token usage)
  if (trimmed.length > INPUT_CONSTRAINTS.MAX_USER_INPUT_LENGTH) {
    return {
      valid: false,
      error: `${fieldName} too long. Maximum ${INPUT_CONSTRAINTS.MAX_USER_INPUT_LENGTH} characters allowed (received ${trimmed.length})`,
    };
  }

  // Check for suspicious patterns (basic prompt injection detection)
  const suspiciousPatterns = [
    /ignore\s+(all\s+)?(previous|above|prior)\s+instructions/i,
    /disregard\s+(all\s+)?(previous|above|prior)\s+instructions/i,
    /forget\s+(all\s+)?(previous|above|prior)\s+instructions/i,
    /system\s*:\s*/i, // Trying to inject system messages
    /assistant\s*:\s*/i, // Trying to inject assistant messages
    /<\|im_start\|>/i, // ChatML injection
    /<\|im_end\|>/i,
  ];

  for (const pattern of suspiciousPatterns) {
    if (pattern.test(trimmed)) {
      console.warn(`⚠️  Potential prompt injection detected: ${trimmed.substring(0, 100)}...`);
      // Log but don't block - could be legitimate conversation about AI
      // return { valid: false, error: 'Input contains suspicious patterns' };
    }
  }

  // Check for excessive special characters (might indicate injection attempt)
  const specialCharCount = (trimmed.match(/[<>{}[\]]/g) || []).length;
  if (specialCharCount > 50) {
    console.warn(`⚠️  Excessive special characters detected: ${specialCharCount}`);
  }

  return { valid: true, sanitized: trimmed };
}

/**
 * Validate protocol slug to prevent path traversal
 */
function validateProtocolSlug(slug: string | undefined): { valid: boolean; error?: string } {
  if (!slug) {
    return { valid: true }; // Optional field
  }

  if (typeof slug !== 'string') {
    return { valid: false, error: 'protocol_slug must be a string' };
  }

  if (slug.length > INPUT_CONSTRAINTS.MAX_PROTOCOL_SLUG_LENGTH) {
    return { valid: false, error: 'protocol_slug too long' };
  }

  // Only allow alphanumeric, hyphens, and underscores (prevents path traversal)
  if (!/^[a-z0-9_-]+$/i.test(slug)) {
    return {
      valid: false,
      error: 'protocol_slug can only contain letters, numbers, hyphens, and underscores',
    };
  }

  // Prevent path traversal attempts
  if (slug.includes('..') || slug.includes('/') || slug.includes('\\')) {
    return { valid: false, error: 'Invalid protocol_slug format' };
  }

  return { valid: true };
}

/**
 * Validate session ID format
 */
function validateSessionId(sessionId: string): { valid: boolean; error?: string } {
  if (typeof sessionId !== 'string') {
    return { valid: false, error: 'session_id must be a string' };
  }

  if (sessionId.length > INPUT_CONSTRAINTS.MAX_SESSION_ID_LENGTH) {
    return { valid: false, error: 'session_id too long' };
  }

  // UUIDs should be alphanumeric + hyphens
  if (!/^[a-f0-9-]+$/i.test(sessionId)) {
    return { valid: false, error: 'Invalid session_id format' };
  }

  return { valid: true };
}

// Cleanup expired sessions every 10 minutes (for in-memory store)
setInterval(
  async () => {
    await sessionStore.cleanup();
  },
  10 * 60 * 1000
);

// Helper: Get session (async wrapper for SessionStore)
async function getSession(sessionId: string): Promise<Session | null> {
  return await sessionStore.get(sessionId);
}

// Helper: Create new session (async)
async function createSession(protocolSlug?: string): Promise<Session> {
  const loader = new ProtocolLoader();

  // Get protocol path from slug, or default to field_diagnostic
  let protocolPath: string;
  if (protocolSlug) {
    const path = loader.getProtocolPath(protocolSlug);
    if (!path) {
      throw new Error(`Protocol not found: ${protocolSlug}`);
    }
    protocolPath = path;
  } else {
    protocolPath = path.join(__dirname, '../protocols/field_diagnostic.md');
  }

  const parser = new ProtocolParser(protocolPath);
  const protocol = parser.parse();
  const registry = new ProtocolRegistry(protocol);

  const session: Session = {
    id: randomUUID(),
    agent: new FieldDiagnosticAgent(API_KEY!, registry, protocolPath),
    registry,
    parser,
    created_at: new Date().toISOString(),
    last_accessed: new Date().toISOString(),
    total_cost: 0,
  };

  await sessionStore.set(session.id, session);
  console.log(
    `✨ Created new session: ${session.id} (protocol: ${protocolSlug || 'field_diagnostic'})`
  );
  return session;
}

// Helper: Extract supports from protocol content
function extractSupports(
  registry: ProtocolRegistry,
  parser: ProtocolParser,
  state: SessionState
): Support[] {
  const supports: Support[] = [];

  // In WALK mode, provide relevant theme excerpts as supports
  if (state.mode === 'WALK' && state.theme_index) {
    const chunk = registry.retrieve('WALK', state.theme_index);
    if (chunk) {
      const themeContent = parser.parseThemeContent(chunk.content);

      // Add purpose as a support
      supports.push({
        source: 'Field Diagnostic Protocol',
        theme: themeContent.title,
        excerpt: themeContent.purpose,
      });

      // Add "why this matters" as a support
      if (themeContent.why_matters) {
        supports.push({
          source: 'Field Diagnostic Protocol',
          theme: themeContent.title,
          excerpt: themeContent.why_matters,
        });
      }
    }
  }

  // In ENTRY mode, provide protocol-level context
  if (state.mode === 'ENTRY') {
    supports.push({
      source: 'Field Diagnostic Protocol',
      theme: 'Overview',
      excerpt:
        'This protocol helps surface the invisible field shaping your behavior, decisions, and emotional stance.',
    });
  }

  return supports;
}

// Helper: Format agent response for frontend
function formatResponse(
  agentResponse: string,
  state: SessionState,
  sessionId: string,
  session: Session
) {
  // Parse theme number from state
  const themeNumber = state.theme_index || 1;
  const totalThemes = session.registry.getTotalThemes(); // Dynamically get total themes from protocol
  const protocolMetadata = session.registry.getMetadata();
  const protocolName = protocolMetadata.title;

  // Determine mode based on state
  let mode: 'ENTRY' | 'WALK' | 'CONTINUE' | 'COMPLETE';
  if (state.mode === 'ENTRY') {
    mode = 'ENTRY';
  } else if (state.mode === 'CLOSE') {
    mode = 'COMPLETE';
  } else if (state.last_response === 'theme_questions') {
    mode = 'WALK';
  } else {
    mode = 'CONTINUE';
  }

  // Extract supports
  const supports = extractSupports(session.registry, session.parser, state);

  // Check if user has completed all themes and is on final theme
  // Show completion options when on final theme AND showing interpretation (not questions)
  const isFinalTheme = themeNumber === totalThemes;
  const showingInterpretation = state.last_response === 'interpretation_and_completion';
  const showCompletionOptions = isFinalTheme && showingInterpretation;

  return {
    session_id: sessionId,
    protocol_name: protocolName,
    theme_number: themeNumber,
    total_themes: totalThemes,
    mode,
    composer_output: agentResponse,
    supports,
    state: {
      current_mode: state.mode,
      current_theme: state.theme_index,
      last_response_type: state.last_response,
      turn_count: state.turn_counter,
    },
    total_cost: session.total_cost,
    // New fields for completion detection
    is_final_theme: isFinalTheme,
    show_completion_options: showCompletionOptions,
  };
}

// Initialize Express app
const app = express();
const PORT = process.env.PORT || 3000;

// Trust proxy - Critical for rate limiting behind reverse proxies (Railway, Heroku, etc.)
// Without this, all requests appear to come from the proxy's IP, breaking per-client rate limits
app.set('trust proxy', 1);

// Temporarily disable static middleware to test logo route
const fs = require('fs');
const assetsPath = path.join(__dirname, '../assets');
console.log(`📁 Assets path: ${assetsPath}`);

// Rate Limiting Configuration
// General API rate limiter - more lenient for read operations
const apiLimiter = rateLimit({
  windowMs: 15 * 60 * 1000, // 15 minutes
  max: 100, // Limit each IP to 100 requests per window
  message: {
    error: 'Too many requests from this IP, please try again later.',
    retryAfter: '15 minutes',
  },
  standardHeaders: true, // Return rate limit info in `RateLimit-*` headers
  legacyHeaders: false, // Disable `X-RateLimit-*` headers
});

// Strict rate limiter for AI endpoints (expensive operations)
const aiEndpointLimiter = rateLimit({
  windowMs: 15 * 60 * 1000, // 15 minutes
  max: 20, // Limit each IP to 20 AI requests per window (protects API costs)
  message: {
    error: 'Too many AI requests from this IP. Please wait before continuing.',
    retryAfter: '15 minutes',
    note: 'AI operations are rate-limited to prevent API cost abuse.',
  },
  standardHeaders: true,
  legacyHeaders: false,
});

// Very strict limiter for session creation
const sessionCreationLimiter = rateLimit({
  windowMs: 60 * 60 * 1000, // 1 hour
  max: 10, // Limit each IP to 10 new sessions per hour
  message: {
    error: 'Too many sessions created from this IP. Please try again later.',
    retryAfter: '1 hour',
  },
  standardHeaders: true,
  legacyHeaders: false,
});

// Metrics endpoint rate limiter
const metricsLimiter = rateLimit({
  windowMs: 1 * 60 * 1000, // 1 minute
  max: 10, // Limit each IP to 10 requests per minute
  message: {
    error: 'Too many metrics requests. Please slow down.',
  },
  standardHeaders: true,
  legacyHeaders: false,
});

// Middleware
// Security Headers - Helmet configuration
app.use(
  helmet({
    // Content Security Policy - prevents XSS attacks
    contentSecurityPolicy: {
      directives: {
        defaultSrc: ["'self'"],
        scriptSrc: ["'self'", "'unsafe-inline'"], // Allow inline scripts for frontend
        styleSrc: ["'self'", "'unsafe-inline'"], // Allow inline styles for frontend
        imgSrc: ["'self'", 'data:', 'https:'],
        connectSrc: ["'self'"], // API calls only to same origin
        fontSrc: ["'self'"],
        objectSrc: ["'none'"],
        mediaSrc: ["'self'"],
        frameSrc: ["'none'"],
      },
    },
    // Strict Transport Security - forces HTTPS (disabled in dev)
    hsts:
      process.env.NODE_ENV === 'production'
        ? {
            maxAge: 31536000, // 1 year
            includeSubDomains: true,
            preload: true,
          }
        : false,
    // Hide X-Powered-By header
    hidePoweredBy: true,
    // Prevent clickjacking
    frameguard: { action: 'deny' },
    // Prevent MIME type sniffing
    noSniff: true,
    // XSS Protection (legacy but still useful)
    xssFilter: true,
  })
);

// CORS Configuration - Secure origin validation
const allowedOrigins = process.env.ALLOWED_ORIGINS
  ? process.env.ALLOWED_ORIGINS.split(',').map((origin) => origin.trim())
  : [
      'http://localhost:3000',
      'http://localhost:5173', // Vite dev server
      'http://127.0.0.1:3000',
      'http://127.0.0.1:5173',
    ];

const corsOptions = {
  origin: (origin: string | undefined, callback: (err: Error | null, allow?: boolean) => void) => {
    // Allow requests with no origin (like mobile apps or curl requests)
    if (!origin) {
      return callback(null, true);
    }

    if (allowedOrigins.includes(origin)) {
      callback(null, true);
    } else {
      console.warn(`🚫 CORS: Blocked request from unauthorized origin: ${origin}`);
      callback(new Error('Not allowed by CORS'));
    }
  },
  credentials: true,
  optionsSuccessStatus: 200,
  methods: ['GET', 'POST', 'OPTIONS'],
  allowedHeaders: ['Content-Type', 'Authorization'],
};
app.use(cors(corsOptions));
app.use(express.json({ limit: '1mb' })); // Add request size limit for security

// Test route
app.get('/test-route', (_req: Request, res: Response) => {
  console.log('✅ Test route hit!');
  res.send('Test route works!');
});

// Logo endpoint
app.get('/lichen-logo.png', (_req: Request, res: Response) => {
  console.log(`🖼️  Logo route hit!`);
  const logoPath = path.join(__dirname, '../lichen-logo.png');
  console.log(`🖼️  Serving logo from: ${logoPath}`);
  console.log(`🖼️  File exists: ${fs.existsSync(logoPath)}`);

  try {
    const imageBuffer = fs.readFileSync(logoPath);
    res.setHeader('Content-Type', 'image/png');
    res.setHeader('Content-Length', imageBuffer.length);
    res.send(imageBuffer);
    console.log(`✅ Logo served successfully`);
  } catch (error) {
    console.error(`❌ Error serving logo:`, error);
    res.status(404).send('Logo not found');
  }
});

// Root endpoint - Serve the production frontend
app.get('/', (_req: Request, res: Response) => {
  const fs = require('fs');
  const path = require('path');
  const indexPath = path.join(__dirname, '../index.html');

  if (fs.existsSync(indexPath)) {
    res.sendFile(indexPath);
  } else {
    res
      .status(404)
      .send('Frontend not found. Please ensure index.html exists in the project root.');
  }
});

// Test interface
app.get('/test', (_req: Request, res: Response) => {
  const fs = require('fs');
  const path = require('path');
  const testFilePath = path.join(__dirname, '../test-frontend.html');

  if (fs.existsSync(testFilePath)) {
    res.sendFile(testFilePath);
  } else {
    res
      .status(404)
      .send(
        'Test interface not found. Please ensure test-frontend.html exists in the project root.'
      );
  }
});

// Health check (legacy endpoint)
app.get('/health', async (_req: Request, res: Response) => {
  const sessionCount = await sessionStore.size();
  const memory = performanceMonitor.getMemoryUsage();

  res.json({
    status: 'ok',
    active_sessions: sessionCount,
    session_store: process.env.REDIS_URL ? 'redis' : 'memory',
    memory_usage: {
      heap_used_mb: Math.round(memory.heap_used_mb * 100) / 100,
      heap_total_mb: Math.round(memory.heap_total_mb * 100) / 100,
    },
    timestamp: new Date().toISOString(),
  });
});

<<<<<<< HEAD
// Memory Layer v1 Health Check (spec-compliant)
app.get('/v1/health', apiLimiter, async (_req: Request, res: Response) => {
  try {
    const healthResponse = await healthCheck();

    // Enrich with actual session metrics
    const sessionCount = await sessionStore.size();
    healthResponse.metrics.active_sessions = sessionCount;

    // Enrich with audit ledger metrics (Phase 1)
    const auditEmitter = getAuditEmitter();
    const ledgerHeight = await auditEmitter.getLedgerHeight();
    healthResponse.metrics.audit_ledger_height = ledgerHeight;

    // Get recent receipts to find last timestamp
    if (ledgerHeight > 0) {
      const recentReceipts = await auditEmitter.getRecentReceipts(1);
      if (recentReceipts.length > 0) {
        healthResponse.metrics.last_audit_receipt_timestamp = recentReceipts[0].event.timestamp;
      }
    }

    // Verify audit chain integrity (Phase 1 - Merkle chain verification)
    const chainVerification = await auditEmitter.verifyChainIntegrity();
    if (!chainVerification.valid) {
      healthResponse.components.audit.status = 'unhealthy';
      healthResponse.components.audit.message = chainVerification.message;
      healthResponse.status = 'unhealthy';
    } else {
      healthResponse.components.audit.message = `Merkle chain verified (${ledgerHeight} events)`;
    }

    // Get key rotation status (Phase 1)
    const keyStatus = await auditEmitter.getKeyRotationStatus();
    healthResponse.compliance.key_rotation_status = keyStatus.needsRotation
      ? keyStatus.ageDays >= 90
        ? 'expired'
        : 'expiring_soon'
      : 'current';
    healthResponse.compliance.last_key_rotation = keyStatus.createdAt;

    // Emit HEALTH audit event (Phase 1)
    await auditEmitter.emit('HEALTH', 'health_check', {
      status: healthResponse.status,
      session_count: sessionCount,
      ledger_height: ledgerHeight,
    });

    res.json(healthResponse);
  } catch (error) {
    console.error('Error in /v1/health:', error);
    res.status(500).json({
      status: 'unhealthy',
      error: 'Health check failed',
      message: error instanceof Error ? error.message : String(error),
    });
  }
});

// Phase 1.1: Verification API Endpoints

// GET /v1/ledger/root - Get current Merkle root
app.get('/v1/ledger/root', apiLimiter, async (_req: Request, res: Response) => {
  try {
    const ledger = await getLedgerSink();
    const signer = ledger.getKeyRotationStatus();

    res.json({
      root: ledger.getRootHash(),
      height: ledger.getLedgerHeight(),
      timestamp: new Date().toISOString(),
      kid: signer.keyId,
      algorithm: 'Ed25519',
    });
  } catch (error) {
    console.error('Error in /v1/ledger/root:', error);
    res.status(500).json({
      error: 'Failed to get ledger root',
      message: error instanceof Error ? error.message : String(error),
    });
  }
});

// GET /v1/receipts/:id - Get and verify specific receipt
app.get('/v1/receipts/:id', apiLimiter, async (req: Request, res: Response) => {
  try {
    const { id } = req.params;
    const ledger = await getLedgerSink();

    const receipt = await ledger.getReceipt(id);
    if (!receipt) {
      return res.status(404).json({ error: 'Receipt not found' });
    }

    // Verify receipt
    const verification = ledger.verifyReceipt(receipt);

    res.json({
      receipt,
      verification: {
        valid: verification.valid,
        merkle_valid: verification.merkle_valid,
        signature_valid: verification.signature_valid,
        message: verification.message,
      },
    });
  } catch (error) {
    console.error('Error in /v1/receipts/:id:', error);
    res.status(500).json({
      error: 'Failed to get receipt',
      message: error instanceof Error ? error.message : String(error),
    });
  }
});

// GET /v1/keys/jwks - Get public keys for verification
app.get('/v1/keys/jwks', apiLimiter, async (_req: Request, res: Response) => {
  try {
    // Phase 1.2: Emit JWKS fetch metric
    auditJwksFetchRequests.labels('success').inc();
    const jwksManager = await getJWKSManager();
    const jwks = await jwksManager.getJWKS();

    res.json(jwks);
  } catch (error) {
    // Phase 1.2: Emit JWKS fetch error metric
    auditJwksFetchRequests.labels('error').inc();
    console.error('Error in /v1/keys/jwks:', error);
    res.status(500).json({
      error: 'Failed to get JWKS',
      message: error instanceof Error ? error.message : String(error),
    });
  }
});

// POST /v1/receipts/verify - Verify a receipt
app.post('/v1/receipts/verify', apiLimiter, async (req: Request, res: Response) => {
  try {
    const { receipt } = req.body;

    if (!receipt) {
      return res.status(400).json({ error: 'Missing receipt' });
    }

    const ledger = await getLedgerSink();

    // Phase 1.2: Measure verification duration
    const verification = await measureAsync(
      auditVerificationDuration,
      { verification_type: 'full' },
      async () => ledger.verifyReceipt(receipt)
    );

    // Phase 1.2: Emit verification failure metric
    if (!verification.valid) {
      const reason = !verification.merkle_valid ? 'merkle_invalid' : 'signature_invalid';
      auditVerificationFailures.labels(reason).inc();
    }

    res.json({
      valid: verification.valid,
      details: {
        merkle_valid: verification.merkle_valid,
        signature_valid: verification.signature_valid,
        message: verification.message,
      },
    });
  } catch (error) {
    console.error('Error in /v1/receipts/verify:', error);
    res.status(500).json({
      error: 'Failed to verify receipt',
      message: error instanceof Error ? error.message : String(error),
    });
  }
});

// GET /v1/ledger/integrity - Verify ledger integrity
app.get('/v1/ledger/integrity', apiLimiter, async (req: Request, res: Response) => {
  try {
    const { full } = req.query;
    const ledger = await getLedgerSink();

    // Phase 1.1: Full chain verification (for now, will add incremental later)
    const result = ledger.verifyChain();

    res.json({
      valid: result.valid,
      message: result.message,
      brokenAt: result.brokenAt,
      height: ledger.getLedgerHeight(),
      timestamp: new Date().toISOString(),
      verificationType: full === 'true' ? 'full' : 'incremental',
    });
  } catch (error) {
    console.error('Error in /v1/ledger/integrity:', error);
    res.status(500).json({
      error: 'Failed to verify integrity',
      message: error instanceof Error ? error.message : String(error),
    });
  }
});

// Prometheus metrics endpoint (Phase 1.2)
app.get('/metrics', metricsLimiter, async (_req: Request, res: Response) => {
  res.set('Content-Type', getContentType());
  res.end(await getMetrics());
});

// Git branch info endpoint (for UI display)
app.get('/api/git/branch', apiLimiter, (_req: Request, res: Response) => {
  const { execSync } = require('child_process');
  let branchName = 'unknown';
  try {
    branchName = execSync('git rev-parse --abbrev-ref HEAD', { encoding: 'utf8' }).trim();
  } catch {
    // If git command fails, use unknown
  }

  res.json({
    branch: branchName,
    timestamp: new Date().toISOString(),
  });
=======
// v1 contract for health - matches spec path /v1/health and emits audit stub
import auditEmitter from './audit-emitter';
import { AuditEvent, VERSION as AUDIT_VERSION } from './audit-types';

app.get('/v1/health', async (req: Request, res: Response) => {
  // Reuse the health logic above
  const sessionCount = await sessionStore.size();
  const memory = performanceMonitor.getMemoryUsage();

  const payload = {
    status: 'ok',
    active_sessions: sessionCount,
    session_store: process.env.REDIS_URL ? 'redis' : 'memory',
    memory_usage: {
      heap_used_mb: Math.round(memory.heap_used_mb * 100) / 100,
      heap_total_mb: Math.round(memory.heap_total_mb * 100) / 100,
    },
    timestamp: new Date().toISOString(),
    version: '0.1.0',
    policyVersion: AUDIT_VERSION,
    commit: process.env.GIT_COMMIT || 'uncommitted',
    path: '/v1/health',
  };

  // Emit a signed audit receipt in the future; for now emit a stub event
  const event: AuditEvent = {
    id: randomUUID(),
    type: 'health.check',
    payload,
    timestamp: new Date().toISOString(),
    source: 'mastra-server',
  };

  // Fire-and-forget
  void auditEmitter.emit(event);

  // Add version headers
  res.setHeader('x-api-version', payload.version);
  res.setHeader('x-spec-version', payload.policyVersion);

  res.json(payload);
>>>>>>> 0316eb54
});

// Performance metrics endpoint (rate-limited)
app.get('/api/metrics', metricsLimiter, (_req: Request, res: Response) => {
  const summary = performanceMonitor.getSummary();
  const cacheStats = CacheStats.getStats();
  const memory = performanceMonitor.getMemoryUsage();

  res.json({
    performance: {
      ...summary,
      avg_duration_ms: Math.round(summary.avg_duration_ms * 100) / 100,
      p50_duration_ms: Math.round(summary.p50_duration_ms * 100) / 100,
      p95_duration_ms: Math.round(summary.p95_duration_ms * 100) / 100,
      p99_duration_ms: Math.round(summary.p99_duration_ms * 100) / 100,
      cache_hit_rate: Math.round(summary.cache_hit_rate * 10000) / 100 + '%',
    },
    cache: {
      ...cacheStats,
      hit_rate: Math.round(cacheStats.hit_rate * 10000) / 100 + '%',
    },
    memory,
    timestamp: new Date().toISOString(),
  });
});

// List available protocols (rate-limited)
app.get('/api/protocols', apiLimiter, (_req: Request, res: Response) => {
  try {
    const loader = new ProtocolLoader();
    const protocols = loader.listProtocols();

    res.json({
      protocols: protocols.map((p) => ({
        id: p.id,
        slug: p.slug,
        title: p.title,
        version: p.version,
        purpose: p.purpose,
        why: p.why,
        use_when: p.use_when,
        theme_count: p.theme_count,
      })),
    });
  } catch (error) {
    console.error('Error listing protocols:', error);
    res.status(500).json({
      error: 'Internal server error',
      message: error instanceof Error ? error.message : String(error),
    });
  }
});

// Start protocol walk (strictly rate-limited - creates sessions and uses AI)
app.post(
  '/api/walk/start',
  sessionCreationLimiter,
  aiEndpointLimiter,
  async (req: Request, res: Response) => {
    try {
      const { user_input, protocol_slug } = req.body as StartRequest;

      // Validate user_input
      if (!user_input) {
        return res.status(400).json({
          error: 'Missing user_input field',
        });
      }

      const inputValidation = validateUserInput(user_input, 'user_input');
      if (!inputValidation.valid) {
        return res.status(400).json({
          error: inputValidation.error,
        });
      }

      // Validate protocol_slug (optional field)
      const slugValidation = validateProtocolSlug(protocol_slug);
      if (!slugValidation.valid) {
        return res.status(400).json({
          error: slugValidation.error,
        });
      }

      // Create new session with specified protocol
      const session = await createSession(protocol_slug);

      // Process initial message with sanitized input
      const agentResponse = await session.agent.processMessage(inputValidation.sanitized!);
      const state = session.agent.getState();

      // Update session cost
      session.total_cost = session.agent.getTotalCost();

      // Format response
      const response = formatResponse(agentResponse, state, session.id, session);

      res.json(response);
    } catch (error) {
      console.error('Error in /api/walk/start:', error);
      res.status(500).json({
        error: 'Internal server error',
        message: error instanceof Error ? error.message : String(error),
      });
    }
  }
);

// Continue protocol walk (rate-limited AI endpoint)
app.post('/api/walk/continue', aiEndpointLimiter, async (req: Request, res: Response) => {
  try {
    const { session_id, user_response } = req.body as ContinueRequest;

    // Validate session_id
    if (!session_id) {
      return res.status(400).json({
        error: 'Missing session_id',
      });
    }

    const sessionIdValidation = validateSessionId(session_id);
    if (!sessionIdValidation.valid) {
      return res.status(400).json({
        error: sessionIdValidation.error,
      });
    }

    // Validate user_response
    if (!user_response) {
      return res.status(400).json({
        error: 'Missing user_response',
      });
    }

    const responseValidation = validateUserInput(user_response, 'user_response');
    if (!responseValidation.valid) {
      return res.status(400).json({
        error: responseValidation.error,
      });
    }

    // Get session
    const session = await getSession(session_id);
    if (!session) {
      return res.status(404).json({
        error: 'Session not found or expired',
      });
    }

    // Process message with sanitized input
    const agentResponse = await session.agent.processMessage(responseValidation.sanitized!);
    const state = session.agent.getState();

    // Update session cost
    session.total_cost = session.agent.getTotalCost();

    // Format response
    const response = formatResponse(agentResponse, state, session_id, session);

    // Debug: Log what we're sending to the frontend
    console.log(
      '\n🌐 SENDING TO FRONTEND (last 300 chars of composer_output):',
      response.composer_output.substring(response.composer_output.length - 300)
    );

    res.json(response);
  } catch (error) {
    console.error('Error in /api/walk/continue:', error);
    res.status(500).json({
      error: 'Internal server error',
      message: error instanceof Error ? error.message : String(error),
    });
  }
});

// Complete protocol (rate-limited AI endpoint)
app.post('/api/walk/complete', aiEndpointLimiter, async (req: Request, res: Response) => {
  try {
    const { session_id, generate_summary } = req.body as CompleteRequest;

    // Validate session_id
    if (!session_id) {
      return res.status(400).json({
        error: 'Missing session_id',
      });
    }

    const sessionIdValidation = validateSessionId(session_id);
    if (!sessionIdValidation.valid) {
      return res.status(400).json({
        error: sessionIdValidation.error,
      });
    }

    // Get session
    const session = await getSession(session_id);
    if (!session) {
      return res.status(404).json({
        error: 'Session not found or expired',
      });
    }

    let summaryHtml = '';

    // If generate_summary requested, directly trigger CLOSE mode
    if (generate_summary) {
      console.log('🎯 COMPLETION: Directly forcing CLOSE mode to generate field diagnosis');

      // Get current state and directly set it to CLOSE mode
      const state = session.agent.getState();
      state.mode = 'CLOSE';

      // Trigger field diagnosis by processing with CLOSE mode
      // The agent's processMessage will see mode=CLOSE and generate the diagnosis
      const agentResponse = await session.agent.processMessage('Generate field diagnosis');
      summaryHtml = agentResponse;

      // Update session cost
      session.total_cost = session.agent.getTotalCost();

      // Get updated state for proper response formatting
      const updatedState = session.agent.getState();

      // Return proper completion response with theme info
      const protocolMetadata = session.registry.getMetadata();
      const response = {
        session_id: session_id,
        protocol_name: protocolMetadata.title,
        theme_number: updatedState.theme_index || 5,
        total_themes: session.registry.getTotalThemes(),
        mode: 'COMPLETE' as const,
        composer_output: summaryHtml,
        supports: [],
        state: {
          current_mode: 'CLOSE',
          current_theme: updatedState.theme_index,
          last_response_type: updatedState.last_response,
          turn_count: updatedState.turn_counter,
        },
        total_cost: session.total_cost,
        completed: true,
      };

      // Delete session after sending response
      await sessionStore.delete(session_id);
      console.log(`✅ Completed and deleted session: ${session_id}`);

      return res.json(response);
    }

    // If no summary requested, just complete without generating content
    await sessionStore.delete(session_id);
    console.log(`✅ Completed and deleted session: ${session_id}`);

    res.json({
      completed: true,
    });
  } catch (error) {
    console.error('Error in /api/walk/complete:', error);
    res.status(500).json({
      error: 'Internal server error',
      message: error instanceof Error ? error.message : String(error),
    });
  }
});

// Get session state (debugging, rate-limited)
app.get('/api/session/:id', apiLimiter, async (req: Request, res: Response) => {
  const sessionId = req.params.id;

  // Validate session ID
  const sessionIdValidation = validateSessionId(sessionId);
  if (!sessionIdValidation.valid) {
    return res.status(400).json({
      error: sessionIdValidation.error,
    });
  }

  const session = await getSession(sessionId);

  if (!session) {
    return res.status(404).json({
      error: 'Session not found or expired',
    });
  }

  const state = session.agent.getState();

  res.json({
    session_id: sessionId,
    created_at: session.created_at,
    last_accessed: session.last_accessed,
    state,
  });
});

<<<<<<< HEAD
// Start server
app.listen(PORT, () => {
  // Get current git branch
  const { execSync } = require('child_process');
  let branchName = 'unknown';
  try {
    branchName = execSync('git rev-parse --abbrev-ref HEAD', { encoding: 'utf8' }).trim();
  } catch {
    // If git command fails, use unknown
  }

=======
// Start server (bind to HOST to be reachable from container host)
const HOST = process.env.HOST || '0.0.0.0';
const PORT_NUM = typeof PORT === 'string' ? Number(PORT) : PORT;
app.listen(PORT_NUM || 3000, HOST, () => {
>>>>>>> 0316eb54
  console.log(`
╔════════════════════════════════════════════════════════════════╗
║                                                                ║
║        Field Diagnostic Protocol - API Server                  ║
║        Branch: ${branchName.padEnd(47)}║
║                                                                ║
╚════════════════════════════════════════════════════════════════╝

🚀 Server running on http://localhost:${PORT}

Protocol Walk Endpoints:
  GET    /api/protocols       - List available protocols
  POST   /api/walk/start      - Start new protocol walk
  POST   /api/walk/continue   - Continue protocol walk
  POST   /api/walk/complete   - Complete protocol
  GET    /api/session/:id     - Get session state (debug)

Health & Monitoring:
  GET    /health              - Health check (legacy)
  GET    /v1/health           - Memory Layer health check (spec-compliant)
  GET    /api/metrics         - Performance metrics
  GET    /metrics             - Prometheus audit metrics (Phase 1.2)

Phase 1.1 Verification Endpoints:
  GET    /v1/ledger/root      - Get current Merkle root
  GET    /v1/receipts/:id     - Get and verify audit receipt
  POST   /v1/receipts/verify  - Verify a receipt
  GET    /v1/keys/jwks        - Get public keys (JWKS)
  GET    /v1/ledger/integrity - Verify ledger chain integrity

Ready to accept connections.
`);
});<|MERGE_RESOLUTION|>--- conflicted
+++ resolved
@@ -561,7 +561,6 @@
   });
 });
 
-<<<<<<< HEAD
 // Memory Layer v1 Health Check (spec-compliant)
 app.get('/v1/health', apiLimiter, async (_req: Request, res: Response) => {
   try {
@@ -784,49 +783,6 @@
     branch: branchName,
     timestamp: new Date().toISOString(),
   });
-=======
-// v1 contract for health - matches spec path /v1/health and emits audit stub
-import auditEmitter from './audit-emitter';
-import { AuditEvent, VERSION as AUDIT_VERSION } from './audit-types';
-
-app.get('/v1/health', async (req: Request, res: Response) => {
-  // Reuse the health logic above
-  const sessionCount = await sessionStore.size();
-  const memory = performanceMonitor.getMemoryUsage();
-
-  const payload = {
-    status: 'ok',
-    active_sessions: sessionCount,
-    session_store: process.env.REDIS_URL ? 'redis' : 'memory',
-    memory_usage: {
-      heap_used_mb: Math.round(memory.heap_used_mb * 100) / 100,
-      heap_total_mb: Math.round(memory.heap_total_mb * 100) / 100,
-    },
-    timestamp: new Date().toISOString(),
-    version: '0.1.0',
-    policyVersion: AUDIT_VERSION,
-    commit: process.env.GIT_COMMIT || 'uncommitted',
-    path: '/v1/health',
-  };
-
-  // Emit a signed audit receipt in the future; for now emit a stub event
-  const event: AuditEvent = {
-    id: randomUUID(),
-    type: 'health.check',
-    payload,
-    timestamp: new Date().toISOString(),
-    source: 'mastra-server',
-  };
-
-  // Fire-and-forget
-  void auditEmitter.emit(event);
-
-  // Add version headers
-  res.setHeader('x-api-version', payload.version);
-  res.setHeader('x-spec-version', payload.policyVersion);
-
-  res.json(payload);
->>>>>>> 0316eb54
 });
 
 // Performance metrics endpoint (rate-limited)
@@ -1123,7 +1079,6 @@
   });
 });
 
-<<<<<<< HEAD
 // Start server
 app.listen(PORT, () => {
   // Get current git branch
@@ -1135,12 +1090,6 @@
     // If git command fails, use unknown
   }
 
-=======
-// Start server (bind to HOST to be reachable from container host)
-const HOST = process.env.HOST || '0.0.0.0';
-const PORT_NUM = typeof PORT === 'string' ? Number(PORT) : PORT;
-app.listen(PORT_NUM || 3000, HOST, () => {
->>>>>>> 0316eb54
   console.log(`
 ╔════════════════════════════════════════════════════════════════╗
 ║                                                                ║
