/* eslint-disable import/order */
import { randomUUID } from 'crypto';
import * as path from 'path';
import * as dotenv from 'dotenv';
import express, { Request, Response, NextFunction } from 'express';
import rateLimit from 'express-rate-limit';
import helmet from 'helmet';
import {
  parseCorsConfig,
  getPreflightHeaders,
  getCorsHeaders,
  isOriginAllowed,
} from './config/cors';
import { FieldDiagnosticAgent } from './agent';
import { healthCheck } from './memory-layer/api/health';
import { getAuditEmitter } from './memory-layer/governance/audit-emitter';
import { getLedgerSink } from './memory-layer/storage/ledger-sink';
import { getJWKSManager } from './memory-layer/governance/jwks-manager';
import { performanceMonitor, CacheStats } from './performance';
import { ProtocolLoader } from './protocol/loader';
import { ProtocolParser } from './protocol/parser';
import { Session, SessionStore, createSessionStore } from './session-store';
import { ProtocolRegistry } from './tools/registry';
import { SessionState } from './types';
import {
  auditJwksFetchRequests,
  auditVerificationDuration,
  auditVerificationFailures,
  auditJwksMismatchTotal,
  auditLedgerSignerKid,
  auditJwksActiveKid,
  corsPreflightTotal,
  corsRejectTotal,
  corsPreflightDuration,
  getMetrics,
  getContentType,
  measureAsync,
} from './observability/metrics';
import { getSignerRegistry } from './memory-layer/governance/signer-registry';
import memoryRouter from './memory-layer/api/memory-router';
import { getMemoryStore } from './memory-layer/storage/in-memory-store';
import { errorHandler } from './memory-layer/middleware/error-handler';

// Load environment variables
dotenv.config();

const API_KEY = process.env.ANTHROPIC_API_KEY;

// Allow skipping the strict API key check in CI/test/dev for Phase 0.
if (!API_KEY && process.env.NODE_ENV !== 'test' && process.env.SKIP_API_KEY_CHECK !== 'true') {
  console.error('Error: ANTHROPIC_API_KEY not found in environment variables.');
  process.exit(1);
} else if (!API_KEY) {
  console.warn('⚠️  ANTHROPIC_API_KEY missing, continuing in permissive mode for tests/dev.');
}

// Server readiness flag
let isReady = false;

// Initialize session store (Redis if REDIS_URL provided, otherwise in-memory)
let sessionStore: SessionStore;
if (process.env.REDIS_URL) {
  try {
    // Dynamic import for Redis (optional dependency)
    const Redis = require('ioredis');
    const redis = new Redis(process.env.REDIS_URL);

    redis.on('connect', () => {
      console.log('✅ Connected to Redis');
    });

    redis.on('error', (err: Error) => {
      console.error('❌ Redis connection error:', err);
      console.log('⚠️  Falling back to in-memory session store');
      sessionStore = createSessionStore({ type: 'memory', apiKey: API_KEY! });
    });

    sessionStore = createSessionStore({ type: 'redis', redis, apiKey: API_KEY! });
  } catch {
    console.warn('⚠️  Redis module not installed. Using in-memory session store.');
    console.log('   To enable Redis: npm install ioredis');
    sessionStore = createSessionStore({ type: 'memory', apiKey: API_KEY! });
  }
} else {
  sessionStore = createSessionStore({ type: 'memory', apiKey: API_KEY! });
}

// Types for API
interface Support {
  source: string;
  theme: string;
  excerpt: string;
}

interface StartRequest {
  user_input: string;
  protocol_slug?: string;
}

interface ContinueRequest {
  session_id: string;
  user_response: string;
}

interface CompleteRequest {
  session_id: string;
  generate_summary?: boolean;
}

// Input Validation & Sanitization
const INPUT_CONSTRAINTS = {
  MAX_USER_INPUT_LENGTH: 5000, // 5000 chars max for user input
  MAX_SESSION_ID_LENGTH: 100, // UUID should be ~36 chars
  MAX_PROTOCOL_SLUG_LENGTH: 200,
  MIN_USER_INPUT_LENGTH: 1,
};

/**
 * Validate and sanitize user input to prevent prompt injection and excessive token usage
 */
function validateUserInput(
  input: string,
  fieldName: string = 'input'
): { valid: boolean; error?: string; sanitized?: string } {
  // Check type
  if (typeof input !== 'string') {
    return { valid: false, error: `${fieldName} must be a string` };
  }

  // Trim whitespace
  const trimmed = input.trim();

  // Check minimum length
  if (trimmed.length < INPUT_CONSTRAINTS.MIN_USER_INPUT_LENGTH) {
    return { valid: false, error: `${fieldName} cannot be empty` };
  }

  // Check maximum length (prevents excessive token usage)
  if (trimmed.length > INPUT_CONSTRAINTS.MAX_USER_INPUT_LENGTH) {
    return {
      valid: false,
      error: `${fieldName} too long. Maximum ${INPUT_CONSTRAINTS.MAX_USER_INPUT_LENGTH} characters allowed (received ${trimmed.length})`,
    };
  }

  // Check for suspicious patterns (basic prompt injection detection)
  const suspiciousPatterns = [
    /ignore\s+(all\s+)?(previous|above|prior)\s+instructions/i,
    /disregard\s+(all\s+)?(previous|above|prior)\s+instructions/i,
    /forget\s+(all\s+)?(previous|above|prior)\s+instructions/i,
    /system\s*:\s*/i, // Trying to inject system messages
    /assistant\s*:\s*/i, // Trying to inject assistant messages
    /<\|im_start\|>/i, // ChatML injection
    /<\|im_end\|>/i,
  ];

  for (const pattern of suspiciousPatterns) {
    if (pattern.test(trimmed)) {
      console.warn(`⚠️  Potential prompt injection detected: ${trimmed.substring(0, 100)}...`);
      // Log but don't block - could be legitimate conversation about AI
      // return { valid: false, error: 'Input contains suspicious patterns' };
    }
  }

  // Check for excessive special characters (might indicate injection attempt)
  const specialCharCount = (trimmed.match(/[<>{}[\]]/g) || []).length;
  if (specialCharCount > 50) {
    console.warn(`⚠️  Excessive special characters detected: ${specialCharCount}`);
  }

  return { valid: true, sanitized: trimmed };
}

/**
 * Validate protocol slug to prevent path traversal
 */
function validateProtocolSlug(slug: string | undefined): { valid: boolean; error?: string } {
  if (!slug) {
    return { valid: true }; // Optional field
  }

  if (typeof slug !== 'string') {
    return { valid: false, error: 'protocol_slug must be a string' };
  }

  if (slug.length > INPUT_CONSTRAINTS.MAX_PROTOCOL_SLUG_LENGTH) {
    return { valid: false, error: 'protocol_slug too long' };
  }

  // Only allow alphanumeric, hyphens, and underscores (prevents path traversal)
  if (!/^[a-z0-9_-]+$/i.test(slug)) {
    return {
      valid: false,
      error: 'protocol_slug can only contain letters, numbers, hyphens, and underscores',
    };
  }

  // Prevent path traversal attempts
  if (slug.includes('..') || slug.includes('/') || slug.includes('\\')) {
    return { valid: false, error: 'Invalid protocol_slug format' };
  }

  return { valid: true };
}

/**
 * Validate session ID format
 */
function validateSessionId(sessionId: string): { valid: boolean; error?: string } {
  if (typeof sessionId !== 'string') {
    return { valid: false, error: 'session_id must be a string' };
  }

  if (sessionId.length > INPUT_CONSTRAINTS.MAX_SESSION_ID_LENGTH) {
    return { valid: false, error: 'session_id too long' };
  }

  // UUIDs should be alphanumeric + hyphens
  if (!/^[a-f0-9-]+$/i.test(sessionId)) {
    return { valid: false, error: 'Invalid session_id format' };
  }

  return { valid: true };
}

// Cleanup expired sessions every 10 minutes (for in-memory store)
setInterval(
  async () => {
    await sessionStore.cleanup();
  },
  10 * 60 * 1000
);

// Initialize memory store (singleton)
const memoryStore = getMemoryStore();

// Cleanup expired memory records every 60 seconds (TTL enforcement)
setInterval(
  async () => {
    try {
      const deletedCount = await memoryStore.clearExpired();
      if (deletedCount > 0) {
        console.log(`🧹 MEMORY: Cleared ${deletedCount} expired memory records`);
      }
    } catch (error) {
      console.error('❌ MEMORY: Error clearing expired records:', error);
    }
  },
  60 * 1000 // Run every 60 seconds
);

// Helper: Get session (async wrapper for SessionStore)
async function getSession(sessionId: string): Promise<Session | null> {
  return await sessionStore.get(sessionId);
}

// Helper: Create new session (async)
async function createSession(protocolSlug?: string): Promise<Session> {
  const loader = new ProtocolLoader();

  // Get protocol path from slug, or default to field_diagnostic
  let protocolPath: string;
  if (protocolSlug) {
    const path = loader.getProtocolPath(protocolSlug);
    if (!path) {
      throw new Error(`Protocol not found: ${protocolSlug}`);
    }
    protocolPath = path;
  } else {
    protocolPath = path.join(__dirname, '../protocols/field_diagnostic.md');
  }

  const parser = new ProtocolParser(protocolPath);
  const protocol = parser.parse();
  const registry = new ProtocolRegistry(protocol);

  const session: Session = {
    id: randomUUID(),
    agent: new FieldDiagnosticAgent(API_KEY!, registry, protocolPath),
    registry,
    parser,
    created_at: new Date().toISOString(),
    last_accessed: new Date().toISOString(),
    total_cost: 0,
  };

  await sessionStore.set(session.id, session);
  console.log(
    `✨ Created new session: ${session.id} (protocol: ${protocolSlug || 'field_diagnostic'})`
  );
  return session;
}

// Helper: Extract supports from protocol content
function extractSupports(
  registry: ProtocolRegistry,
  parser: ProtocolParser,
  state: SessionState
): Support[] {
  const supports: Support[] = [];

  // In WALK mode, provide relevant theme excerpts as supports
  if (state.mode === 'WALK' && state.theme_index) {
    const chunk = registry.retrieve('WALK', state.theme_index);
    if (chunk) {
      const themeContent = parser.parseThemeContent(chunk.content);

      // Add purpose as a support
      supports.push({
        source: 'Field Diagnostic Protocol',
        theme: themeContent.title,
        excerpt: themeContent.purpose,
      });

      // Add "why this matters" as a support
      if (themeContent.why_matters) {
        supports.push({
          source: 'Field Diagnostic Protocol',
          theme: themeContent.title,
          excerpt: themeContent.why_matters,
        });
      }
    }
  }

  // In ENTRY mode, provide protocol-level context
  if (state.mode === 'ENTRY') {
    supports.push({
      source: 'Field Diagnostic Protocol',
      theme: 'Overview',
      excerpt:
        'This protocol helps surface the invisible field shaping your behavior, decisions, and emotional stance.',
    });
  }

  return supports;
}

// Helper: Format agent response for frontend
function formatResponse(
  agentResponse: string,
  state: SessionState,
  sessionId: string,
  session: Session
) {
  // Parse theme number from state
  const themeNumber = state.theme_index || 1;
  const totalThemes = session.registry.getTotalThemes(); // Dynamically get total themes from protocol
  const protocolMetadata = session.registry.getMetadata();
  const protocolName = protocolMetadata.title;

  // Determine mode based on state
  let mode: 'ENTRY' | 'WALK' | 'CONTINUE' | 'COMPLETE';
  if (state.mode === 'ENTRY') {
    mode = 'ENTRY';
  } else if (state.mode === 'CLOSE') {
    mode = 'COMPLETE';
  } else if (state.last_response === 'theme_questions') {
    mode = 'WALK';
  } else {
    mode = 'CONTINUE';
  }

  // Extract supports
  const supports = extractSupports(session.registry, session.parser, state);

  // Check if user has completed all themes and is on final theme
  // Show completion options when on final theme AND showing interpretation (not questions)
  const isFinalTheme = themeNumber === totalThemes;
  const showingInterpretation = state.last_response === 'interpretation_and_completion';
  const showCompletionOptions = isFinalTheme && showingInterpretation;

  return {
    session_id: sessionId,
    protocol_name: protocolName,
    theme_number: themeNumber,
    total_themes: totalThemes,
    mode,
    composer_output: agentResponse,
    supports,
    state: {
      current_mode: state.mode,
      current_theme: state.theme_index,
      last_response_type: state.last_response,
      turn_count: state.turn_counter,
    },
    total_cost: session.total_cost,
    // New fields for completion detection
    is_final_theme: isFinalTheme,
    show_completion_options: showCompletionOptions,
  };
}

// Initialize Express app
const app = express();
const PORT = process.env.PORT || 3000;

// Trust proxy - Critical for rate limiting behind reverse proxies (Railway, Heroku, etc.)
// Without this, all requests appear to come from the proxy's IP, breaking per-client rate limits
app.set('trust proxy', 1);

// Temporarily disable static middleware to test logo route
const fs = require('fs');
const assetsPath = path.join(__dirname, '../assets');
console.log(`📁 Assets path: ${assetsPath}`);

// Rate Limiting Configuration
// General API rate limiter - more lenient for read operations
const apiLimiter = rateLimit({
  windowMs: 15 * 60 * 1000, // 15 minutes
  max: 100, // Limit each IP to 100 requests per window
  message: {
    error: 'Too many requests from this IP, please try again later.',
    retryAfter: '15 minutes',
  },
  standardHeaders: true, // Return rate limit info in `RateLimit-*` headers
  legacyHeaders: false, // Disable `X-RateLimit-*` headers
});

// Strict rate limiter for AI endpoints (expensive operations)
const aiEndpointLimiter = rateLimit({
  windowMs: 15 * 60 * 1000, // 15 minutes
  max: 20, // Limit each IP to 20 AI requests per window (protects API costs)
  message: {
    error: 'Too many AI requests from this IP. Please wait before continuing.',
    retryAfter: '15 minutes',
    note: 'AI operations are rate-limited to prevent API cost abuse.',
  },
  standardHeaders: true,
  legacyHeaders: false,
});

// Very strict limiter for session creation
const sessionCreationLimiter = rateLimit({
  windowMs: 60 * 60 * 1000, // 1 hour
  max: 10, // Limit each IP to 10 new sessions per hour
  message: {
    error: 'Too many sessions created from this IP. Please try again later.',
    retryAfter: '1 hour',
  },
  standardHeaders: true,
  legacyHeaders: false,
});

// Metrics endpoint rate limiter
const metricsLimiter = rateLimit({
  windowMs: 1 * 60 * 1000, // 1 minute
  max: 10, // Limit each IP to 10 requests per minute
  message: {
    error: 'Too many metrics requests. Please slow down.',
  },
  standardHeaders: true,
  legacyHeaders: false,
});

// Middleware
// Security Headers - Helmet configuration
app.use(
  helmet({
    // Content Security Policy - prevents XSS attacks
    contentSecurityPolicy: {
      directives: {
        defaultSrc: ["'self'"],
        scriptSrc: ["'self'", "'unsafe-inline'"], // Allow inline scripts for frontend
        styleSrc: ["'self'", "'unsafe-inline'"], // Allow inline styles for frontend
        imgSrc: ["'self'", 'data:', 'https:'],
        connectSrc: ["'self'"], // API calls only to same origin
        fontSrc: ["'self'"],
        objectSrc: ["'none'"],
        mediaSrc: ["'self'"],
        frameSrc: ["'none'"],
        upgradeInsecureRequests: process.env.NODE_ENV === 'production' ? [] : null,
      },
    },
    // Strict Transport Security - forces HTTPS (disabled in dev)
    hsts:
      process.env.NODE_ENV === 'production'
        ? {
            maxAge: 31536000, // 1 year
            includeSubDomains: true,
            preload: true,
          }
        : false,
    // Hide X-Powered-By header
    hidePoweredBy: true,
    // Prevent clickjacking
    frameguard: { action: 'deny' },
    // Prevent MIME type sniffing
    noSniff: true,
    // XSS Protection (legacy but still useful)
    xssFilter: true,
  })
);

<<<<<<< HEAD
// CORS Configuration - Hardened with explicit allowlist
const corsConfig = parseCorsConfig();

// CORS middleware - applies to all routes
app.use((req: Request, res: Response, next: NextFunction) => {
  const origin = req.get('Origin');

  if (isOriginAllowed(origin, corsConfig)) {
    const corsHeaders = getCorsHeaders(origin, corsConfig);
    if (corsHeaders) {
      Object.entries(corsHeaders).forEach(([key, value]) => {
        res.setHeader(key, value);
      });
=======
// CORS Configuration - Secure origin validation
const allowedOrigins = process.env.ALLOWED_ORIGINS
  ? process.env.ALLOWED_ORIGINS.split(',').map((origin) => origin.trim())
  : [
      'http://localhost:3000',
      'http://localhost:5001',
      'http://localhost:5173', // Vite dev server
      'http://127.0.0.1:3000',
      'http://127.0.0.1:5001',
      'http://127.0.0.1:5173',
    ];

const corsOptions = {
  origin: (origin: string | undefined, callback: (err: Error | null, allow?: boolean) => void) => {
    // Allow requests with no origin (like mobile apps or curl requests)
    if (!origin) {
      return callback(null, true);
>>>>>>> 8f61d7ac
    }
  } else if (origin) {
    // Log rejection with route info (no PII)
    console.warn(`🚫 CORS: Rejected origin="${origin}" on route="${req.path}"`);
    corsRejectTotal.labels(req.path).inc();
  }

  next();
});

// Enhanced CORS middleware - handles preflight (OPTIONS) requests
app.use((req: Request, res: Response, next: NextFunction) => {
  if (req.method === 'OPTIONS') {
    const start = Date.now();
    const origin = req.get('Origin');
    const route = req.path;

<<<<<<< HEAD
    const preflightHeaders = getPreflightHeaders(origin, corsConfig);

    if (preflightHeaders) {
      // Origin allowed
      Object.entries(preflightHeaders).forEach(([key, value]) => {
        res.setHeader(key, value);
      });
      corsPreflightTotal.labels(route, 'true').inc();
=======
    // Allow Railway domains (*.railway.app and *.up.railway.app)
    const isRailwayDomain = origin.endsWith('.railway.app') || origin.endsWith('.up.railway.app');

    if (allowedOrigins.includes(origin) || isRailwayDomain) {
      callback(null, true);
>>>>>>> 8f61d7ac
    } else {
      // Origin rejected - no CORS headers (but still return 200)
      corsPreflightTotal.labels(route, 'false').inc();
    }

    // Measure preflight duration
    const duration = Date.now() - start;
    corsPreflightDuration.observe(duration);

    // End OPTIONS request
    res.status(200).end();
    return;
  }

  next();
});

// Additional Security Headers (Phase 1.2: CORS Hardening)
// Helmet provides most headers, but we add explicit ones per spec
app.use((_req: Request, res: Response, next: NextFunction) => {
  // Referrer-Policy: no-referrer (privacy hardening)
  res.setHeader('Referrer-Policy', 'no-referrer');

  // X-Content-Type-Options: nosniff (already set by Helmet, but explicit)
  res.setHeader('X-Content-Type-Options', 'nosniff');

  // Permissions-Policy: minimal (disable unnecessary features)
  // Disable geolocation, microphone, camera, payment, USB, etc.
  res.setHeader(
    'Permissions-Policy',
    'geolocation=(), microphone=(), camera=(), payment=(), usb=(), magnetometer=(), gyroscope=()'
  );

  next();
});

app.use(express.json({ limit: '1mb' })); // Add request size limit for security

// Test route
app.get('/test-route', (_req: Request, res: Response) => {
  console.log('✅ Test route hit!');
  res.send('Test route works!');
});

// Logo endpoint
app.get('/lichen-logo.png', (_req: Request, res: Response) => {
  console.log(`🖼️  Logo route hit!`);
  const logoPath = path.join(__dirname, '../lichen-logo.png');
  console.log(`🖼️  Serving logo from: ${logoPath}`);
  console.log(`🖼️  File exists: ${fs.existsSync(logoPath)}`);

  try {
    const imageBuffer = fs.readFileSync(logoPath);
    res.setHeader('Content-Type', 'image/png');
    res.setHeader('Content-Length', imageBuffer.length);
    res.send(imageBuffer);
    console.log(`✅ Logo served successfully`);
  } catch (error) {
    console.error(`❌ Error serving logo:`, error);
    res.status(404).send('Logo not found');
  }
});

// Root endpoint - Serve the production frontend
app.get('/', (_req: Request, res: Response) => {
  const fs = require('fs');
  const path = require('path');
  const indexPath = path.join(__dirname, '../index.html');

  if (fs.existsSync(indexPath)) {
    res.sendFile(indexPath);
  } else {
    res
      .status(404)
      .send('Frontend not found. Please ensure index.html exists in the project root.');
  }
});

// Test interface
app.get('/test', (_req: Request, res: Response) => {
  const fs = require('fs');
  const path = require('path');
  const testFilePath = path.join(__dirname, '../test-frontend.html');

  if (fs.existsSync(testFilePath)) {
    res.sendFile(testFilePath);
  } else {
    res
      .status(404)
      .send(
        'Test interface not found. Please ensure test-frontend.html exists in the project root.'
      );
  }
});

// Health check (legacy endpoint)
app.get('/health', async (_req: Request, res: Response) => {
  const sessionCount = await sessionStore.size();
  const memory = performanceMonitor.getMemoryUsage();

  res.json({
    status: 'ok',
    active_sessions: sessionCount,
    session_store: process.env.REDIS_URL ? 'redis' : 'memory',
    memory_usage: {
      heap_used_mb: Math.round(memory.heap_used_mb * 100) / 100,
      heap_total_mb: Math.round(memory.heap_total_mb * 100) / 100,
    },
    timestamp: new Date().toISOString(),
  });
});

// Memory Layer v1 Health Check (spec-compliant)
app.get('/v1/health', apiLimiter, async (_req: Request, res: Response) => {
  try {
    const healthResponse = await healthCheck();

    // Enrich with actual session metrics
    const sessionCount = await sessionStore.size();
    healthResponse.metrics.active_sessions = sessionCount;

    // Enrich with audit ledger metrics (Phase 1)
    const auditEmitter = getAuditEmitter();
    const ledgerHeight = await auditEmitter.getLedgerHeight();
    healthResponse.metrics.audit_ledger_height = ledgerHeight;

    // Get recent receipts to find last timestamp
    if (ledgerHeight > 0) {
      const recentReceipts = await auditEmitter.getRecentReceipts(1);
      if (recentReceipts.length > 0) {
        healthResponse.metrics.last_audit_receipt_timestamp = recentReceipts[0].event.timestamp;
      }
    }

    // Verify audit chain integrity (Phase 1 - Merkle chain verification)
    const chainVerification = await auditEmitter.verifyChainIntegrity();
    if (!chainVerification.valid) {
      healthResponse.components.audit.status = 'unhealthy';
      healthResponse.components.audit.message = chainVerification.message;
      healthResponse.status = 'unhealthy';
    } else {
      healthResponse.components.audit.message = `Merkle chain verified (${ledgerHeight} events)`;
    }

    // Get key rotation status (Phase 1)
    const keyStatus = await auditEmitter.getKeyRotationStatus();
    healthResponse.compliance.key_rotation_status = keyStatus.needsRotation
      ? keyStatus.ageDays >= 90
        ? 'expired'
        : 'expiring_soon'
      : 'current';
    healthResponse.compliance.last_key_rotation = keyStatus.createdAt;

    // Phase 1.2: Verify ledger signer kid matches JWKS active kid
    try {
      const registry = await getSignerRegistry();
      const ledgerSignerKid = registry.getCurrentKid();
      const jwksManager = await getJWKSManager();
      const jwks = await jwksManager.getJWKS();
      const jwksActiveKid = jwks.keys[0]?.kid; // First key is active key

      // Emit info gauges for monitoring
      auditLedgerSignerKid.labels(ledgerSignerKid).set(1);
      if (jwksActiveKid) {
        auditJwksActiveKid.labels(jwksActiveKid).set(1);
      }

      // Critical check: kids MUST match
      if (ledgerSignerKid !== jwksActiveKid) {
        console.error(
          `❌ CRITICAL: Ledger signer kid (${ledgerSignerKid}) !== JWKS active kid (${jwksActiveKid})`
        );
        auditJwksMismatchTotal.inc();
        healthResponse.status = 'unhealthy';
        healthResponse.components.audit.status = 'unhealthy';
        healthResponse.components.audit.message = `KEY MISMATCH: Ledger signer (${ledgerSignerKid}) != JWKS (${jwksActiveKid})`;
      }
    } catch (error) {
      console.error('⚠️ Failed to verify kid consistency:', error);
      healthResponse.components.audit.status = 'degraded';
      healthResponse.components.audit.message = 'Failed to verify kid consistency';
    }

    // Emit HEALTH audit event (Phase 1)
    await auditEmitter.emit('HEALTH', 'health_check', {
      status: healthResponse.status,
      session_count: sessionCount,
      ledger_height: ledgerHeight,
    });

    res.json(healthResponse);
  } catch (error) {
    console.error('Error in /v1/health:', error);
    res.status(500).json({
      status: 'unhealthy',
      error: 'Health check failed',
      message: error instanceof Error ? error.message : String(error),
    });
  }
});

// Readiness check endpoint (Phase 3.2)
app.get('/readyz', (_req: Request, res: Response) => {
  if (isReady) {
    res.status(200).json({ ready: true, message: 'Server is ready' });
  } else {
    res.status(503).json({ ready: false, message: 'Server is initializing...' });
  }
});

// Phase 1.1: Verification API Endpoints

// GET /v1/ledger/root - Get current Merkle root
app.get('/v1/ledger/root', apiLimiter, async (_req: Request, res: Response) => {
  try {
    const ledger = await getLedgerSink();
    const signer = ledger.getKeyRotationStatus();

    res.json({
      root: ledger.getRootHash(),
      height: ledger.getLedgerHeight(),
      timestamp: new Date().toISOString(),
      kid: signer.keyId,
      algorithm: 'Ed25519',
    });
  } catch (error) {
    console.error('Error in /v1/ledger/root:', error);
    res.status(500).json({
      error: 'Failed to get ledger root',
      message: error instanceof Error ? error.message : String(error),
    });
  }
});

// GET /v1/receipts/:id - Get and verify specific receipt
app.get('/v1/receipts/:id', apiLimiter, async (req: Request, res: Response) => {
  try {
    const { id } = req.params;
    const ledger = await getLedgerSink();

    const receipt = await ledger.getReceipt(id);
    if (!receipt) {
      return res.status(404).json({ error: 'Receipt not found' });
    }

    // Verify receipt
    const verification = ledger.verifyReceipt(receipt);

    res.json({
      receipt,
      verification: {
        valid: verification.valid,
        merkle_valid: verification.merkle_valid,
        signature_valid: verification.signature_valid,
        message: verification.message,
      },
    });
  } catch (error) {
    console.error('Error in /v1/receipts/:id:', error);
    res.status(500).json({
      error: 'Failed to get receipt',
      message: error instanceof Error ? error.message : String(error),
    });
  }
});

// GET /v1/keys/jwks - Get public keys for verification
app.get('/v1/keys/jwks', apiLimiter, async (_req: Request, res: Response) => {
  try {
    // Phase 1.2: Emit JWKS fetch metric
    auditJwksFetchRequests.labels('success').inc();
    const jwksManager = await getJWKSManager();
    const jwks = await jwksManager.getJWKS();

    res.json(jwks);
  } catch (error) {
    // Phase 1.2: Emit JWKS fetch error metric
    auditJwksFetchRequests.labels('error').inc();
    console.error('Error in /v1/keys/jwks:', error);
    res.status(500).json({
      error: 'Failed to get JWKS',
      message: error instanceof Error ? error.message : String(error),
    });
  }
});

// POST /v1/receipts/verify - Verify a receipt
app.post('/v1/receipts/verify', apiLimiter, async (req: Request, res: Response) => {
  try {
    const { receipt } = req.body;

    if (!receipt) {
      return res.status(400).json({ error: 'Missing receipt' });
    }

    const ledger = await getLedgerSink();

    // Phase 1.2: Measure verification duration
    const verification = await measureAsync(
      auditVerificationDuration,
      { verification_type: 'full' },
      async () => ledger.verifyReceipt(receipt)
    );

    // Phase 1.2: Emit verification failure metric
    if (!verification.valid) {
      const reason = !verification.merkle_valid ? 'merkle_invalid' : 'signature_invalid';
      auditVerificationFailures.labels(reason).inc();
    }

    res.json({
      valid: verification.valid,
      details: {
        merkle_valid: verification.merkle_valid,
        signature_valid: verification.signature_valid,
        message: verification.message,
      },
    });
  } catch (error) {
    console.error('Error in /v1/receipts/verify:', error);
    res.status(500).json({
      error: 'Failed to verify receipt',
      message: error instanceof Error ? error.message : String(error),
    });
  }
});

// GET /v1/ledger/integrity - Verify ledger integrity
app.get('/v1/ledger/integrity', apiLimiter, async (req: Request, res: Response) => {
  try {
    const { full } = req.query;
    const ledger = await getLedgerSink();

    // Phase 1.1: Full chain verification (for now, will add incremental later)
    const result = ledger.verifyChain();

    res.json({
      valid: result.valid,
      message: result.message,
      brokenAt: result.brokenAt,
      height: ledger.getLedgerHeight(),
      timestamp: new Date().toISOString(),
      verificationType: full === 'true' ? 'full' : 'incremental',
    });
  } catch (error) {
    console.error('Error in /v1/ledger/integrity:', error);
    res.status(500).json({
      error: 'Failed to verify integrity',
      message: error instanceof Error ? error.message : String(error),
    });
  }
});

// Prometheus metrics endpoint (Phase 1.2)
app.get('/metrics', metricsLimiter, async (_req: Request, res: Response) => {
  res.set('Content-Type', getContentType());
  res.end(await getMetrics());
});

// Git branch info endpoint (for UI display)
app.get('/api/git/branch', apiLimiter, (_req: Request, res: Response) => {
  const { execSync } = require('child_process');
  let branchName = 'unknown';
  try {
    branchName = execSync('git rev-parse --abbrev-ref HEAD', { encoding: 'utf8' }).trim();
  } catch {
    // If git command fails, use unknown
  }

  res.json({
    branch: branchName,
    timestamp: new Date().toISOString(),
  });
});

// Performance metrics endpoint (rate-limited)
app.get('/api/metrics', metricsLimiter, (_req: Request, res: Response) => {
  const summary = performanceMonitor.getSummary();
  const cacheStats = CacheStats.getStats();
  const memory = performanceMonitor.getMemoryUsage();

  res.json({
    performance: {
      ...summary,
      avg_duration_ms: Math.round(summary.avg_duration_ms * 100) / 100,
      p50_duration_ms: Math.round(summary.p50_duration_ms * 100) / 100,
      p95_duration_ms: Math.round(summary.p95_duration_ms * 100) / 100,
      p99_duration_ms: Math.round(summary.p99_duration_ms * 100) / 100,
      cache_hit_rate: Math.round(summary.cache_hit_rate * 10000) / 100 + '%',
    },
    cache: {
      ...cacheStats,
      hit_rate: Math.round(cacheStats.hit_rate * 10000) / 100 + '%',
    },
    memory,
    timestamp: new Date().toISOString(),
  });
});

// List available protocols (rate-limited)
app.get('/api/protocols', apiLimiter, (_req: Request, res: Response) => {
  try {
    const loader = new ProtocolLoader();
    const protocols = loader.listProtocols();

    res.json({
      protocols: protocols.map((p) => ({
        id: p.id,
        slug: p.slug,
        title: p.title,
        version: p.version,
        purpose: p.purpose,
        why: p.why,
        use_when: p.use_when,
        theme_count: p.theme_count,
      })),
    });
  } catch (error) {
    console.error('Error listing protocols:', error);
    res.status(500).json({
      error: 'Internal server error',
      message: error instanceof Error ? error.message : String(error),
    });
  }
});

// Start protocol walk (strictly rate-limited - creates sessions and uses AI)
app.post(
  '/api/walk/start',
  sessionCreationLimiter,
  aiEndpointLimiter,
  async (req: Request, res: Response) => {
    try {
      const { user_input, protocol_slug } = req.body as StartRequest;

      // Validate user_input
      if (!user_input) {
        return res.status(400).json({
          error: 'Missing user_input field',
        });
      }

      const inputValidation = validateUserInput(user_input, 'user_input');
      if (!inputValidation.valid) {
        return res.status(400).json({
          error: inputValidation.error,
        });
      }

      // Validate protocol_slug (optional field)
      const slugValidation = validateProtocolSlug(protocol_slug);
      if (!slugValidation.valid) {
        return res.status(400).json({
          error: slugValidation.error,
        });
      }

      // Create new session with specified protocol
      const session = await createSession(protocol_slug);

      // Process initial message with sanitized input
      const agentResponse = await session.agent.processMessage(inputValidation.sanitized!);
      const state = session.agent.getState();

      // Update session cost
      session.total_cost = session.agent.getTotalCost();

      // Format response
      const response = formatResponse(agentResponse, state, session.id, session);

      res.json(response);
    } catch (error) {
      console.error('Error in /api/walk/start:', error);
      console.error('Error stack:', error instanceof Error ? error.stack : 'No stack trace');
      console.error('Protocol slug:', req.body.protocol_slug);
      console.error('User input:', req.body.user_input);
      res.status(500).json({
        error: 'Internal server error',
        message: error instanceof Error ? error.message : String(error),
        stack:
          process.env.NODE_ENV === 'development'
            ? error instanceof Error
              ? error.stack
              : undefined
            : undefined,
      });
    }
  }
);

// Continue protocol walk (rate-limited AI endpoint)
app.post('/api/walk/continue', aiEndpointLimiter, async (req: Request, res: Response) => {
  try {
    const { session_id, user_response } = req.body as ContinueRequest;

    // Validate session_id
    if (!session_id) {
      return res.status(400).json({
        error: 'Missing session_id',
      });
    }

    const sessionIdValidation = validateSessionId(session_id);
    if (!sessionIdValidation.valid) {
      return res.status(400).json({
        error: sessionIdValidation.error,
      });
    }

    // Validate user_response
    if (!user_response) {
      return res.status(400).json({
        error: 'Missing user_response',
      });
    }

    const responseValidation = validateUserInput(user_response, 'user_response');
    if (!responseValidation.valid) {
      return res.status(400).json({
        error: responseValidation.error,
      });
    }

    // Get session
    const session = await getSession(session_id);
    if (!session) {
      return res.status(404).json({
        error: 'Session not found or expired',
      });
    }

    // Process message with sanitized input
    const agentResponse = await session.agent.processMessage(responseValidation.sanitized!);
    const state = session.agent.getState();

    // Update session cost
    session.total_cost = session.agent.getTotalCost();

    // Format response
    const response = formatResponse(agentResponse, state, session_id, session);

    // Debug: Log what we're sending to the frontend
    console.log(
      '\n🌐 SENDING TO FRONTEND (last 300 chars of composer_output):',
      response.composer_output.substring(response.composer_output.length - 300)
    );

    res.json(response);
  } catch (error) {
    console.error('Error in /api/walk/continue:', error);
    res.status(500).json({
      error: 'Internal server error',
      message: error instanceof Error ? error.message : String(error),
    });
  }
});

// Complete protocol (rate-limited AI endpoint)
app.post('/api/walk/complete', aiEndpointLimiter, async (req: Request, res: Response) => {
  try {
    const { session_id, generate_summary } = req.body as CompleteRequest;

    // Validate session_id
    if (!session_id) {
      return res.status(400).json({
        error: 'Missing session_id',
      });
    }

    const sessionIdValidation = validateSessionId(session_id);
    if (!sessionIdValidation.valid) {
      return res.status(400).json({
        error: sessionIdValidation.error,
      });
    }

    // Get session
    const session = await getSession(session_id);
    if (!session) {
      return res.status(404).json({
        error: 'Session not found or expired',
      });
    }

    let summaryHtml = '';

    // If generate_summary requested, directly trigger CLOSE mode
    if (generate_summary) {
      console.log('🎯 COMPLETION: Directly forcing CLOSE mode to generate field diagnosis');

      // Get current state and directly set it to CLOSE mode
      const state = session.agent.getState();
      state.mode = 'CLOSE';

      // Trigger field diagnosis by processing with CLOSE mode
      // The agent's processMessage will see mode=CLOSE and generate the diagnosis
      const agentResponse = await session.agent.processMessage('Generate field diagnosis');
      summaryHtml = agentResponse;

      // Update session cost
      session.total_cost = session.agent.getTotalCost();

      // Get updated state for proper response formatting
      const updatedState = session.agent.getState();

      // Return proper completion response with theme info
      const protocolMetadata = session.registry.getMetadata();
      const response = {
        session_id: session_id,
        protocol_name: protocolMetadata.title,
        theme_number: updatedState.theme_index || 5,
        total_themes: session.registry.getTotalThemes(),
        mode: 'COMPLETE' as const,
        composer_output: summaryHtml,
        supports: [],
        state: {
          current_mode: 'CLOSE',
          current_theme: updatedState.theme_index,
          last_response_type: updatedState.last_response,
          turn_count: updatedState.turn_counter,
        },
        total_cost: session.total_cost,
        completed: true,
      };

      // Delete session after sending response
      await sessionStore.delete(session_id);
      console.log(`✅ Completed and deleted session: ${session_id}`);

      return res.json(response);
    }

    // If no summary requested, just complete without generating content
    await sessionStore.delete(session_id);
    console.log(`✅ Completed and deleted session: ${session_id}`);

    res.json({
      completed: true,
    });
  } catch (error) {
    console.error('Error in /api/walk/complete:', error);
    res.status(500).json({
      error: 'Internal server error',
      message: error instanceof Error ? error.message : String(error),
    });
  }
});

// Get session state (debugging, rate-limited)
app.get('/api/session/:id', apiLimiter, async (req: Request, res: Response) => {
  const sessionId = req.params.id;

  // Validate session ID
  const sessionIdValidation = validateSessionId(sessionId);
  if (!sessionIdValidation.valid) {
    return res.status(400).json({
      error: sessionIdValidation.error,
    });
  }

  const session = await getSession(sessionId);

  if (!session) {
    return res.status(404).json({
      error: 'Session not found or expired',
    });
  }

  const state = session.agent.getState();

  res.json({
    session_id: sessionId,
    created_at: session.created_at,
    last_accessed: session.last_accessed,
    state,
  });
});

<<<<<<< HEAD
// ============================================================================
// Phase 2: Memory Layer Routes
// ============================================================================

/**
 * Memory Layer API Routes
 *
 * All memory operations follow the pattern: /v1/{family}/{operation}
 * Where {family} is one of: personal, cohort, population
 *
 * Operations:
 * - POST /v1/{family}/store - Store new memory record
 * - GET /v1/{family}/recall - Retrieve memory records
 * - POST /v1/{family}/distill - Aggregate data with k-anonymity
 * - DELETE /v1/{family}/forget - Delete memory records (GDPR)
 * - GET /v1/{family}/export - Export user data (GDPR)
 *
 * Middleware stack (applied in memory-router):
 * 1. Consent resolver - validates auth and extracts consent family
 * 2. Schema validator - validates request against JSON schema
 * 3. SLO middleware - tracks latency and enforces SLO
 * 4. Operation handlers - execute memory operations with audit
 */
app.use('/v1/:family', apiLimiter, memoryRouter);

// ============================================================================
// Error Handling (must be last)
// ============================================================================

/**
 * Global error handler for memory layer operations
 * Converts all errors to ErrorResponse format with trace IDs
 */
app.use(errorHandler);

// Async server startup with ledger initialization (Phase 3.2)
async function startServer() {
  try {
    console.log('🔧 Initializing server components...');

    // Initialize ledger sink conditionally (Phase 3.2: Ensures audit logging is ready)
    const ledgerEnabled = process.env.LEDGER_ENABLED !== 'false';
    if (ledgerEnabled) {
      console.log('📚 Initializing ledger sink...');
      const ledger = await getLedgerSink();
      console.log(`✅ Ledger initialized (height: ${ledger.getLedgerHeight()})`);
    } else {
      console.log('⚠️  Ledger disabled (LEDGER_ENABLED=false) - audit events will not be persisted');
    }

    // Mark server as ready (Phase 3.2: /readyz will return 200)
    isReady = true;
    console.log('✅ Server initialization complete');

    // Start listening
    app.listen(PORT, () => {
      // Get current git branch
      const { execSync } = require('child_process');
      let branchName = 'unknown';
      try {
        branchName = execSync('git rev-parse --abbrev-ref HEAD', { encoding: 'utf8' }).trim();
      } catch {
        // If git command fails, use unknown
      }

      console.log(`
=======
// Get current git branch
app.get('/api/branch', (_req: Request, res: Response) => {
  // In production (Railway), use environment variable or return 'production'
  // In development, try to use git
  if (process.env.NODE_ENV === 'production' || process.env.RAILWAY_ENVIRONMENT) {
    const branch = process.env.GIT_BRANCH || process.env.RAILWAY_GIT_BRANCH || 'production';
    res.json({ branch });
  } else {
    const { execSync } = require('child_process');
    try {
      // Use project root directory (parent of src/) for git command
      const projectRoot = path.join(__dirname, '..');
      const branch = execSync('git rev-parse --abbrev-ref HEAD', {
        encoding: 'utf-8',
        cwd: projectRoot,
      }).trim();
      res.json({ branch });
    } catch (error) {
      console.error('Error fetching git branch:', error);
      res.json({ branch: 'development' });
    }
  }
});

// Start server
app.listen(PORT, () => {
  console.log(`
>>>>>>> 8f61d7ac
╔════════════════════════════════════════════════════════════════╗
║                                                                ║
║        Field Diagnostic Protocol - API Server                  ║
║        Branch: ${branchName.padEnd(47)}║
║                                                                ║
╚════════════════════════════════════════════════════════════════╝

🚀 Server running on http://localhost:${PORT}

Protocol Walk Endpoints:
  GET    /api/protocols       - List available protocols
  POST   /api/walk/start      - Start new protocol walk
  POST   /api/walk/continue   - Continue protocol walk
  POST   /api/walk/complete   - Complete protocol
  GET    /api/session/:id     - Get session state (debug)

Health & Monitoring:
  GET    /health              - Health check (legacy)
  GET    /v1/health           - Memory Layer health check (spec-compliant)
  GET    /readyz              - Readiness check (Phase 3.2)
  GET    /api/metrics         - Performance metrics
  GET    /metrics             - Prometheus audit metrics (Phase 1.2)

Phase 1.1 Verification Endpoints:
  GET    /v1/ledger/root      - Get current Merkle root
  GET    /v1/receipts/:id     - Get and verify audit receipt
  POST   /v1/receipts/verify  - Verify a receipt
  GET    /v1/keys/jwks        - Get public keys (JWKS)
  GET    /v1/ledger/integrity - Verify ledger chain integrity

Ready to accept connections.
`);
    });
  } catch (error) {
    console.error('❌ Failed to initialize server:', error);
    process.exit(1);
  }
}

// Start the server
startServer();

// ============================================================================
// Graceful Shutdown Handlers (HIGH-4: Process Exit Handlers)
// ============================================================================

/**
 * Graceful shutdown handler for SIGTERM/SIGINT
 * Ensures clean shutdown of database connections and active sessions
 */
async function gracefulShutdown(signal: string): Promise<void> {
  console.log(`\n⚠️  Received ${signal} - starting graceful shutdown...`);

  try {
    // 1. Close PostgreSQL pool if using Postgres persistence
    if (process.env.PERSISTENCE === 'postgres') {
      const { getPostgresStore } = require('./memory-layer/storage/postgres-store');
      const postgresStore = getPostgresStore();
      console.log('🔌 Closing PostgreSQL connection pool...');
      await postgresStore.close();
      console.log('✅ PostgreSQL pool closed');
    }

    // 2. Close Redis connection if using Redis for sessions
    if (process.env.REDIS_URL && sessionStore) {
      console.log('🔌 Closing Redis connection...');
      const redisClient = (sessionStore as any).redis;
      if (redisClient && typeof redisClient.quit === 'function') {
        await redisClient.quit();
        console.log('✅ Redis connection closed');
      }
    }

    // 3. Log shutdown metrics
    const sessionCount = await sessionStore.size();
    console.log(`📊 Shutdown stats: ${sessionCount} active sessions`);

    console.log('✅ Graceful shutdown complete');
    process.exit(0);
  } catch (error) {
    console.error('❌ Error during graceful shutdown:', error);
    process.exit(1);
  }
}

// Register signal handlers
process.on('SIGTERM', () => gracefulShutdown('SIGTERM'));
process.on('SIGINT', () => gracefulShutdown('SIGINT'));<|MERGE_RESOLUTION|>--- conflicted
+++ resolved
@@ -492,8 +492,7 @@
   })
 );
 
-<<<<<<< HEAD
-// CORS Configuration - Hardened with explicit allowlist
+// CORS Configuration - Hardened with explicit allowlist (Phase 3.2)
 const corsConfig = parseCorsConfig();
 
 // CORS middleware - applies to all routes
@@ -506,25 +505,6 @@
       Object.entries(corsHeaders).forEach(([key, value]) => {
         res.setHeader(key, value);
       });
-=======
-// CORS Configuration - Secure origin validation
-const allowedOrigins = process.env.ALLOWED_ORIGINS
-  ? process.env.ALLOWED_ORIGINS.split(',').map((origin) => origin.trim())
-  : [
-      'http://localhost:3000',
-      'http://localhost:5001',
-      'http://localhost:5173', // Vite dev server
-      'http://127.0.0.1:3000',
-      'http://127.0.0.1:5001',
-      'http://127.0.0.1:5173',
-    ];
-
-const corsOptions = {
-  origin: (origin: string | undefined, callback: (err: Error | null, allow?: boolean) => void) => {
-    // Allow requests with no origin (like mobile apps or curl requests)
-    if (!origin) {
-      return callback(null, true);
->>>>>>> 8f61d7ac
     }
   } else if (origin) {
     // Log rejection with route info (no PII)
@@ -542,7 +522,6 @@
     const origin = req.get('Origin');
     const route = req.path;
 
-<<<<<<< HEAD
     const preflightHeaders = getPreflightHeaders(origin, corsConfig);
 
     if (preflightHeaders) {
@@ -551,13 +530,6 @@
         res.setHeader(key, value);
       });
       corsPreflightTotal.labels(route, 'true').inc();
-=======
-    // Allow Railway domains (*.railway.app and *.up.railway.app)
-    const isRailwayDomain = origin.endsWith('.railway.app') || origin.endsWith('.up.railway.app');
-
-    if (allowedOrigins.includes(origin) || isRailwayDomain) {
-      callback(null, true);
->>>>>>> 8f61d7ac
     } else {
       // Origin rejected - no CORS headers (but still return 200)
       corsPreflightTotal.labels(route, 'false').inc();
@@ -1236,7 +1208,30 @@
   });
 });
 
-<<<<<<< HEAD
+// Get current git branch (Railway-compatible endpoint from main)
+app.get('/api/branch', (_req: Request, res: Response) => {
+  // In production (Railway), use environment variable or return 'production'
+  // In development, try to use git
+  if (process.env.NODE_ENV === 'production' || process.env.RAILWAY_ENVIRONMENT) {
+    const branch = process.env.GIT_BRANCH || process.env.RAILWAY_GIT_BRANCH || 'production';
+    res.json({ branch });
+  } else {
+    const { execSync } = require('child_process');
+    try {
+      // Use project root directory (parent of src/) for git command
+      const projectRoot = path.join(__dirname, '..');
+      const branch = execSync('git rev-parse --abbrev-ref HEAD', {
+        encoding: 'utf-8',
+        cwd: projectRoot,
+      }).trim();
+      res.json({ branch });
+    } catch (error) {
+      console.error('Error fetching git branch:', error);
+      res.json({ branch: 'development' });
+    }
+  }
+});
+
 // ============================================================================
 // Phase 2: Memory Layer Routes
 // ============================================================================
@@ -1303,35 +1298,6 @@
       }
 
       console.log(`
-=======
-// Get current git branch
-app.get('/api/branch', (_req: Request, res: Response) => {
-  // In production (Railway), use environment variable or return 'production'
-  // In development, try to use git
-  if (process.env.NODE_ENV === 'production' || process.env.RAILWAY_ENVIRONMENT) {
-    const branch = process.env.GIT_BRANCH || process.env.RAILWAY_GIT_BRANCH || 'production';
-    res.json({ branch });
-  } else {
-    const { execSync } = require('child_process');
-    try {
-      // Use project root directory (parent of src/) for git command
-      const projectRoot = path.join(__dirname, '..');
-      const branch = execSync('git rev-parse --abbrev-ref HEAD', {
-        encoding: 'utf-8',
-        cwd: projectRoot,
-      }).trim();
-      res.json({ branch });
-    } catch (error) {
-      console.error('Error fetching git branch:', error);
-      res.json({ branch: 'development' });
-    }
-  }
-});
-
-// Start server
-app.listen(PORT, () => {
-  console.log(`
->>>>>>> 8f61d7ac
 ╔════════════════════════════════════════════════════════════════╗
 ║                                                                ║
 ║        Field Diagnostic Protocol - API Server                  ║
