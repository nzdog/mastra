import * as path from 'path';
import { IntentClassifier } from './classifier';
import { Composer } from './composer';
import { loadProtocol, ProtocolParser } from './protocol/parser';
import { ProtocolRegistry } from './tools/registry';
import { SessionState, ConversationTurn, Mode, ClassificationResult, ProtocolChunk } from './types';
import { WalkResponseValidator } from './validator';

/**
 * Field Diagnostic Agent - Main conversational agent for the Lichen Protocol
 *
 * This agent guides users through the Field Diagnostic Protocol, a structured
 * conversational journey that helps users explore and understand complex concepts
 * through progressive themes.
 *
 * **Key Features:**
 * - Intent classification to understand user goals
 * - Multi-mode operation: ENTRY (intro), WALK (guided dialogue), CLOSE (completion)
 * - Theme-based progression with validation
 * - Conversation history compression for context management
 * - Response caching for improved performance
 * - Cost tracking for API usage monitoring
 *
 * @example
 * ```typescript
 * const agent = new FieldDiagnosticAgent(process.env.ANTHROPIC_API_KEY);
 * const response = await agent.processMessage("What field am I in?");
 * console.log(response);
 * ```
 */
export class FieldDiagnosticAgent {
  private classifier: IntentClassifier;
  private composer: Composer;
  private registry: ProtocolRegistry;
  private validator: WalkResponseValidator;
  private parser: ProtocolParser;
  private state: SessionState;
  private conversationHistory: ConversationTurn[] = [];
  private themeAnswers: Map<number, string> = new Map();
  private highestThemeReached: number = 0; // Track the furthest theme user has progressed to
  private closeModeTimes: number = 0; // Track how many times CLOSE mode has been entered
  private totalCost: number = 0; // Track cumulative API cost for this session
  private protocolPath: string;

  // Static cache for ENTRY mode responses (identical for all users)
  private static entryResponseCache: Map<string, string> = new Map();
  private static cacheTimestamps: Map<string, number> = new Map();
  private static CACHE_TTL_MS = 10 * 60 * 1000; // 10 minutes

  /**
   * Create a new Field Diagnostic Agent instance
   *
   * @param apiKey - Anthropic API key for Claude access (required)
   * @param registry - Optional protocol registry (defaults to Field Diagnostic Protocol)
   * @param protocolPath - Optional custom protocol file path
   *
   * @example
   * ```typescript
   * // Basic usage with default protocol
   * const agent = new FieldDiagnosticAgent(process.env.ANTHROPIC_API_KEY);
   *
   * // With custom protocol
   * const customProtocol = loadProtocol('./custom-protocol.md');
   * const customRegistry = new ProtocolRegistry(customProtocol);
   * const agent = new FieldDiagnosticAgent(
   *   process.env.ANTHROPIC_API_KEY,
   *   customRegistry,
   *   './custom-protocol.md'
   * );
   * ```
   */
  constructor(apiKey: string, registry?: ProtocolRegistry, protocolPath?: string) {
    this.classifier = new IntentClassifier(apiKey);

    // Use provided registry or load default field diagnostic protocol
    if (registry && protocolPath) {
      this.registry = registry;
      this.protocolPath = protocolPath;
    } else {
      const protocol = loadProtocol();
      this.registry = new ProtocolRegistry(protocol);
      this.protocolPath = path.join(__dirname, '../protocols/field_diagnostic.md');
    }

    // Create parser
    this.parser = new ProtocolParser(this.protocolPath);

    // Create validator
    this.validator = new WalkResponseValidator(this.registry, this.protocolPath);

    // Create composer with validator
    this.composer = new Composer(apiKey, this.validator);

    // Initialize state
    this.state = this.createInitialState();
  }

  /**
   * Process a user message and return the agent's response
   *
   * This is the main entry point for interacting with the agent. It handles:
   * - Intent classification to understand what the user wants
   * - Mode determination (ENTRY, WALK, or CLOSE)
   * - State management and progression tracking
   * - Response generation based on current context
   * - Conversation history management
   * - Cost tracking for API usage
   *
   * @param userMessage - The user's input message as a string
   * @returns Promise<string> The agent's response message
   *
   * @example
   * ```typescript
   * const agent = new FieldDiagnosticAgent(apiKey);
   *
   * // Start the conversation
   * const intro = await agent.processMessage("What field am I in?");
   *
   * // Continue the conversation
   * const response = await agent.processMessage("Tell me about Theme 1");
   * ```
   *
   * @throws May throw errors from the underlying Anthropic API if rate limited or network issues occur
   */
  async processMessage(userMessage: string): Promise<string> {
    // If already in CLOSE mode AND we've already generated the summary, don't process more messages
    // Allow the FIRST CLOSE mode call to generate the summary
    if (this.state.mode === 'CLOSE' && this.closeModeTimes > 0) {
      const protocolMetadata = this.registry.getMetadata();
      return `The ${protocolMetadata.title} is complete. You have successfully completed all themes.`;
    }

    // Add user message to history
    this.conversationHistory.push({
      role: 'user',
      content: userMessage,
    });

    // Compress conversation history if too long (keep last 12 turns = 6 exchanges)
    if (this.conversationHistory.length > 12) {
      this.conversationHistory = this.compressConversationHistory(this.conversationHistory);
    }

    // Step 1: Classify intent
    // OPTIMIZATION: Skip classifier for initial ENTRY mode start (no conversation history)
    let classification: ClassificationResult;
    if (this.conversationHistory.length === 0 && this.state.mode === 'ENTRY') {
      console.log('⚡ OPTIMIZATION: Skipping classifier for initial ENTRY mode start');
      classification = {
        intent: 'discover',
        continuity: true,
        protocol_pointer: {
          protocol_slug: this.state.active_protocol || '',
          theme_index: null,
        },
        confidence: 1.0,
        requested_theme: undefined,
        user_wants_to: {
          advance_to_next_theme: false,
          request_elaboration: false,
          add_more_reflection: false,
          navigate_to_theme: null,
        },
      };
    } else {
      classification = await this.classifier.classify(
        userMessage,
        this.conversationHistory,
        this.state
      );

      // Track classifier cost
      this.totalCost += 0.0082; // Rough estimate for classifier call
      console.log(
        `💰 CLASSIFIER COST: ~$0.0082 | Total session cost: $${this.totalCost.toFixed(4)}`
      );
    }

    // Step 2: Set is_revisiting flag BEFORE any calculations (if user requested a specific theme)
    if (classification.requested_theme !== undefined) {
      this.state.is_revisiting = true;
      console.log(
        `🔄 AGENT: Set is_revisiting = true (user requested theme ${classification.requested_theme})`
      );
    }

    // Step 3: Determine mode
    const mode = this.determineMode(classification);

    // CRITICAL: CLOSE mode gets special handling - skip all WALK logic
    if (mode === 'CLOSE') {
      // Prevent duplicate CLOSE processing
      if (this.closeModeTimes > 0) {
        console.log('⚠️ AGENT: Preventing duplicate CLOSE mode processing');
        const protocolMetadata = this.registry.getMetadata();
        return `The ${protocolMetadata.title} is complete. You have successfully completed all themes.`;
      }

      this.closeModeTimes++;
      console.log(`📍 AGENT: Entering CLOSE mode - generating field diagnosis`);

      // Generate field diagnosis (no chunk, no theme logic needed)
      console.log(`🤖 AI CALL: Generating field diagnosis (personalized)`);
      const response = await this.composer.compose(
        'CLOSE',
        null,
        this.conversationHistory,
        userMessage,
        {
          themeAnswers: this.themeAnswers,
        }
      );

      // Track composer cost
      this.totalCost += 0.008; // Rough estimate for composer call
      console.log(`💰 COMPOSER COST: ~$0.0080 | Total session cost: $${this.totalCost.toFixed(4)}`);

      // Update state to CLOSE
      this.state.mode = 'CLOSE';
      this.state.turn_counter++;
      this.state.updated_at = new Date().toISOString();

      // Add response to history
      this.conversationHistory.push({
        role: 'assistant',
        content: response,
      });

      console.log('✅ AGENT: Field diagnosis complete, protocol finished');
      return response;
    }

    // WALK/ENTRY mode: Continue with normal theme-based logic
    // Step 4: Determine theme index for this response (before state update)
    const themeIndexForResponse = this.getThemeIndexForResponse(mode, classification, userMessage);

    // Step 3b: Determine awaiting confirmation state for this response
    const awaitingConfirmationForResponse = this.getAwaitingConfirmationForResponse(
      mode,
      classification,
      themeIndexForResponse
    );

    // Step 4: Retrieve appropriate chunk
    const chunk = this.registry.retrieve(mode, themeIndexForResponse);

    // Step 4b: Get theme titles for context
    const currentThemeTitle = themeIndexForResponse
      ? this.registry.getThemeTitle(themeIndexForResponse)
      : null;
    const nextThemeTitle = themeIndexForResponse
      ? this.registry.getThemeTitle(themeIndexForResponse + 1)
      : null;

    // Step 5: Compose response
    // OPTIMIZATION: Skip AI call for static content (ENTRY mode and theme questions)
    let response: string;
    const skipAI = mode === 'ENTRY' || (mode === 'WALK' && !awaitingConfirmationForResponse);

    if (skipAI) {
      console.log(
        `⚡ OPTIMIZATION: Skipping AI call for ${mode === 'ENTRY' ? 'ENTRY mode' : 'theme questions'} (using protocol content directly)`
      );
      response = this.buildStaticResponse(mode, chunk, themeIndexForResponse, nextThemeTitle);
      console.log(`📤 STATIC RESPONSE (first 200 chars): ${response.substring(0, 200)}`);
      console.log(
        `💰 SAVED ~$0.0080 by skipping AI call | Total session cost: $${this.totalCost.toFixed(4)}`
      );
    } else {
      console.log(`🤖 AI CALL: Generating ${mode === 'WALK' ? 'interpretation' : 'content'}`);
      const protocolMetadata = this.registry.getMetadata();
      const totalThemes = this.registry.getTotalThemes();
      const isOnFinalTheme = themeIndexForResponse === totalThemes;

      response = await this.composer.compose(mode, chunk, this.conversationHistory, userMessage, {
        themeAnswers: this.themeAnswers,
        currentThemeIndex: themeIndexForResponse ?? undefined,
        currentThemeTitle: currentThemeTitle ?? undefined,
        nextThemeTitle: nextThemeTitle ?? undefined,
        awaitingConfirmation: awaitingConfirmationForResponse,
        intent: classification.intent,
        userIntent: classification.user_wants_to,
        totalThemes: totalThemes,
        protocolTitle: protocolMetadata.title,
        isOnFinalTheme: isOnFinalTheme,
      });
      // Track composer cost
      this.totalCost += 0.008; // Rough estimate for composer call
      console.log(`💰 COMPOSER COST: ~$0.0080 | Total session cost: $${this.totalCost.toFixed(4)}`);
    }

    // Step 6: Store user's answer BEFORE updating last_response
    // (need to check the PREVIOUS state to know if they just answered questions)
    // BUT: Don't store if they're asking for clarification (discover intent)
    if (
      mode === 'WALK' &&
      (classification.continuity || classification.intent === 'memory') &&
      classification.intent !== 'discover' &&
      themeIndexForResponse !== null
    ) {
      // Store answer if they just answered theme questions
      if (this.state.last_response === 'theme_questions') {
        this.themeAnswers.set(themeIndexForResponse, userMessage);
        console.log(`📝 AGENT: Stored answer for theme ${themeIndexForResponse}`);

        // Update highest theme reached ONLY when answering a theme for the first time
        if (themeIndexForResponse > this.highestThemeReached) {
          this.highestThemeReached = themeIndexForResponse;
          console.log(
            `📊 AGENT: Updated highestThemeReached to ${this.highestThemeReached} (first time answering)`
          );
        }
      }
      // Update answer if they're adding to a revisited theme
      else if (
        this.state.last_response === 'interpretation_and_completion' &&
        this.state.is_revisiting
      ) {
        const previousAnswer = this.themeAnswers.get(themeIndexForResponse);
        const updatedAnswer = `${previousAnswer}\n\n[Added]: ${userMessage}`;
        this.themeAnswers.set(themeIndexForResponse, updatedAnswer);
        console.log(`📝 AGENT: Updated answer for theme ${themeIndexForResponse} (revisit)`);
      }
    }

    // Step 7: Track what we just showed the user
    if (mode === 'WALK') {
      if (awaitingConfirmationForResponse) {
        this.state.last_response = 'interpretation_and_completion';
        console.log('📌 AGENT: Set last_response = interpretation_and_completion');
      } else {
        this.state.last_response = 'theme_questions';
        console.log('📌 AGENT: Set last_response = theme_questions');
      }
    }

    // Step 9: Update state
    this.updateState(mode, classification, userMessage, themeIndexForResponse);

    // Add assistant response to history
    this.conversationHistory.push({
      role: 'assistant',
      content: response,
    });

    return response;
  }

  /**
   * Determine what theme index will be used for this response
   * Uses AI-driven semantic intent from classification
   */
  private getThemeIndexForResponse(
    mode: Mode,
    classification: ClassificationResult,
    _userMessage: string
  ): number | null {
    console.log(
      `\n🔍 AGENT: getThemeIndexForResponse - mode=${mode}, intent=${classification.intent}, current_theme=${this.state.theme_index}`
    );
    console.log(`   last_response=${this.state.last_response}`);
    console.log(`   user_wants_to:`, classification.user_wants_to);

    if (mode !== 'WALK') {
      console.log('   → Returning null (not WALK mode)');
      return null;
    }

    // User explicitly navigating to a specific theme
    if (classification.user_wants_to.navigate_to_theme !== null) {
      console.log(
        `   → User navigating to theme ${classification.user_wants_to.navigate_to_theme}`
      );
      return classification.user_wants_to.navigate_to_theme;
    }

    // Starting the walk - return theme 1 if we're in WALK mode with no current theme
    if (this.state.theme_index === null) {
      console.log('   → Starting walk (theme_index is null), returning 1');
      return 1;
    }

    // User wants to advance to next theme
    if (classification.user_wants_to.advance_to_next_theme && this.state.theme_index !== null) {
      const totalThemes = this.registry.getTotalThemes();
      if (this.state.theme_index < totalThemes) {
        const nextTheme = this.state.theme_index + 1;
        console.log(`   → User wants to advance, moving to theme: ${nextTheme}`);
        return nextTheme;
      }
    }

    // User wants elaboration or adding reflection - stay on current theme
    if (
      classification.user_wants_to.request_elaboration ||
      classification.user_wants_to.add_more_reflection
    ) {
      console.log(
        `   → User wants elaboration/more reflection, staying on theme: ${this.state.theme_index}`
      );
      return this.state.theme_index;
    }

    // Otherwise use current theme
    console.log(`   → Using current theme: ${this.state.theme_index}`);
    return this.state.theme_index;
  }

  /**
   * Determine if we should be awaiting confirmation for this response
   * Uses AI-driven semantic intent from classification
   * Returns true if we should show interpretation + completion prompt
   * Returns false if we should show theme questions
   */
  private getAwaitingConfirmationForResponse(
    mode: Mode,
    classification: ClassificationResult,
    themeIndexForResponse: number | null
  ): boolean {
    console.log(
      `\n🔍 AGENT: getAwaitingConfirmationForResponse - mode=${mode}, intent=${classification.intent}`
    );
    console.log(`   last_response=${this.state.last_response}`);
    console.log(`   user_wants_to:`, classification.user_wants_to);
    console.log(
      `   themeIndexForResponse=${themeIndexForResponse}, current_theme=${this.state.theme_index}`
    );

    if (mode !== 'WALK') {
      console.log('   → Returning false (not WALK mode)');
      return false;
    }

    // If user explicitly navigating to a theme, check if already answered
    if (classification.user_wants_to.navigate_to_theme !== null) {
      const hasAnswer = this.themeAnswers.has(classification.user_wants_to.navigate_to_theme);
      console.log(
        `   → User navigating to theme ${classification.user_wants_to.navigate_to_theme}, has answer: ${hasAnswer}`
      );
      // If answered, show interpretation + advance option; otherwise show questions
      return hasAnswer;
    }

    // If user wants to advance to next theme, show next theme's questions
    if (classification.user_wants_to.advance_to_next_theme) {
      console.log('   → User wants to advance, returning false (show next theme questions)');
      return false;
    }

    // If user wants elaboration or adding more reflection, stay in interpretation mode
    if (
      classification.user_wants_to.request_elaboration ||
      classification.user_wants_to.add_more_reflection
    ) {
      console.log(
        '   → User wants elaboration/more reflection, returning true (show interpretation + advance option)'
      );
      return true;
    }

    // If we just showed theme questions and user provided substantive answer
    if (
      this.state.last_response === 'theme_questions' &&
      (classification.continuity || classification.intent === 'memory')
    ) {
      console.log(
        '   → User answered questions, returning true (show interpretation + completion)'
      );
      return true;
    }

    // Starting walk - show theme questions
    if (this.state.theme_index === null || this.state.last_response === 'none') {
      console.log('   → Starting walk, returning false (show theme questions)');
      return false;
    }

    // Default: if in doubt, check what we last showed
    const result = this.state.last_response === 'interpretation_and_completion';
    console.log(`   → Default: returning ${result} (based on last_response)`);
    return result;
  }

  /**
   * Determine the mode based on classification and current state
   */
  private determineMode(classification: ClassificationResult): Mode {
    const { intent, continuity } = classification;

    // If already in CLOSE mode, stay there
    if (this.state.mode === 'CLOSE') {
      return 'CLOSE';
    }

    // Check if should transition to CLOSE
    // After final theme completion, when user confirms to move forward
    const totalThemes = this.registry.getTotalThemes();
    if (
      this.state.theme_index === totalThemes &&
      this.state.last_response === 'interpretation_and_completion' &&
      (intent === 'memory' || continuity) &&
      this.state.active_protocol
    ) {
      console.log(`🎯 AGENT: Transitioning to CLOSE mode after Theme ${totalThemes} completion`);
      return 'CLOSE';
    }

    // Intent-based mode determination
    if (intent === 'discover' && !this.state.active_protocol) {
      // Only go to ENTRY if no protocol is active
      return 'ENTRY';
    }

    if (intent === 'discover' && this.state.active_protocol) {
      // If protocol is active and user asks for clarification, stay in WALK mode
      return 'WALK';
    }

    if (intent === 'walk') {
      return 'WALK';
    }

    if (intent === 'memory' && this.state.active_protocol) {
      return 'WALK';
    }

    // CRITICAL FIX: When intent is 'none' (greeting/off-topic), go to ENTRY mode
    // This ensures greetings like "hi" trigger the Field Diagnostic Protocol ENTRY
    if (intent === 'none') {
      return 'ENTRY';
    }

    if (continuity && this.state.active_protocol) {
      return 'WALK';
    }

    // Default to ENTRY
    return 'ENTRY';
  }

  /**
   * Update session state based on mode and classification
   */
  private updateState(
    mode: Mode,
    classification: ClassificationResult,
    userMessage: string,
    themeIndexForResponse: number | null
  ): void {
    this.state.mode = mode;
    this.state.turn_counter++;
    this.state.updated_at = new Date().toISOString();

    if (mode === 'ENTRY') {
      // Entering ENTRY mode - might be starting fresh
      if (!this.state.active_protocol) {
        this.state.active_protocol = 'field_diagnostic';
      }
    }

    if (mode === 'WALK') {
      // Ensure protocol is active
      if (!this.state.active_protocol) {
        this.state.active_protocol = 'field_diagnostic';
      }

      // Track if theme is changing
      const themeChanging =
        themeIndexForResponse !== null &&
        this.state.theme_index !== null &&
        themeIndexForResponse !== this.state.theme_index;

      // Reset conversation_depth when changing themes
      if (themeChanging) {
        this.state.conversation_depth = 0;
        this.state.has_answered_theme = false;
        console.log(
          `🔄 AGENT: Reset conversation_depth (theme changing from ${this.state.theme_index} to ${themeIndexForResponse})`
        );
      } else if (mode === 'WALK') {
        // Increment conversation depth if staying on same theme
        this.state.conversation_depth++;
        console.log(`📊 AGENT: Incremented conversation_depth to ${this.state.conversation_depth}`);
      }

      // Clear is_revisiting when advancing AWAY from a revisited theme
      // Only clear if we're moving to a HIGHER theme number (advancing forward)
      if (
        this.state.is_revisiting &&
        themeIndexForResponse !== null &&
        this.state.theme_index !== null &&
        themeIndexForResponse > this.state.theme_index
      ) {
        this.state.is_revisiting = false;
        console.log(
          `✅ AGENT: Cleared is_revisiting (advancing from ${this.state.theme_index} to ${themeIndexForResponse})`
        );
      }

      // Update theme index based on what we just showed
      if (themeIndexForResponse !== null) {
        this.state.theme_index = themeIndexForResponse;
      }

      // Store last chunk reference
      if (this.state.theme_index !== null) {
        this.state.last_chunk_refs = [`field_diagnostic:theme:${this.state.theme_index}`];
      }
    }

    if (mode === 'CLOSE') {
      // Field diagnosis mode
      this.state.resume_hint = 'none';
    }
  }

  /**
   * Build static response from protocol content (skips AI call)
   */
  private buildStaticResponse(
    mode: Mode,
    chunk: ProtocolChunk | null,
    themeIndex: number | null,
    _nextThemeTitle: string | null
  ): string {
    if (mode === 'ENTRY') {
      // Check cache first
      const cacheKey = `ENTRY:${this.state.active_protocol || 'field_diagnostic'}`;
      const now = Date.now();
      const cachedTime = FieldDiagnosticAgent.cacheTimestamps.get(cacheKey);

      if (cachedTime && now - cachedTime < FieldDiagnosticAgent.CACHE_TTL_MS) {
        const cached = FieldDiagnosticAgent.entryResponseCache.get(cacheKey);
        if (cached) {
          console.log('📦 CACHE HIT: ENTRY response loaded from cache');
          return cached;
        }
      }

      console.log('💾 CACHE MISS: Building ENTRY response');

      // Return ENTRY mode protocol introduction as JSON for frontend
      const entryChunk = this.registry.retrieve('ENTRY', null);
      if (entryChunk) {
        // Parse the JSON sections
        const sections = JSON.parse(entryChunk.content);
        const firstThemeTitle = this.registry.getThemeTitle(1);

        // Return structured JSON for frontend to parse
        const response = JSON.stringify({
          type: 'ENTRY',
          sections: sections,
          firstThemeTitle: firstThemeTitle,
        });

        // Cache the response
        FieldDiagnosticAgent.entryResponseCache.set(cacheKey, response);
        FieldDiagnosticAgent.cacheTimestamps.set(cacheKey, now);

        return response;
      }

      // Fallback (should never reach here if protocol is properly formatted)
      return 'Error: Unable to load protocol introduction.';
    } else if (mode === 'WALK' && chunk && themeIndex !== null) {
      // Use deterministic theme presentation built from parsed content
      return this.buildThemePresentation(chunk, themeIndex);
    }

    console.error(
      '⚠️ buildStaticResponse fallback reached! mode:',
      mode,
      'themeIndex:',
      themeIndex,
      'chunk:',
      chunk ? 'present' : 'null'
    );
    return ''; // Fallback (should never reach here)
  }

  /**
   * Compress conversation history to reduce token usage
   * Keeps last 12 turns (6 exchanges) and summarizes older content
   */
  private compressConversationHistory(history: ConversationTurn[]): ConversationTurn[] {
    if (history.length <= 12) {
      return history;
    }

    console.log(`🗜️  COMPRESSION: Compressing ${history.length} turns down to summary + last 12`);

    // Keep last 12 turns
    const recentTurns = history.slice(-12);

    // Summarize older turns
    const olderTurns = history.slice(0, -12);
    const themeProgressSummary = this.summarizeOlderTurns(olderTurns);

    // Create compressed history
    const compressed: ConversationTurn[] = [
      {
        role: 'assistant',
        content: `[Previous conversation summary: ${themeProgressSummary}]`,
      },
      ...recentTurns,
    ];

    const savedTurns = history.length - compressed.length;
    console.log(
      `🗜️  COMPRESSION: Saved ${savedTurns} turns (estimated ~${savedTurns * 100} tokens)`
    );

    return compressed;
  }

  /**
   * Summarize older conversation turns into a brief summary
   */
  private summarizeOlderTurns(turns: ConversationTurn[]): string {
    // Extract key information: which themes were discussed, any answers given
    const themeMentions: Set<number> = new Set();
    let answerCount = 0;

    for (const turn of turns) {
      // Look for theme mentions
      const themeMatch = turn.content.match(/Theme (\d+)/i);
      if (themeMatch) {
        themeMentions.add(parseInt(themeMatch[1]));
      }

      // Count answers stored
      if (turn.role === 'user' && turn.content.length > 50) {
        answerCount++;
      }
    }

    const themesDiscussed = Array.from(themeMentions).sort().join(', ');
    return `User progressed through themes ${themesDiscussed}, providing ${answerCount} detailed responses. ${this.themeAnswers.size} theme answers stored.`;
  }

  /**
   * Get total cost for this session
   */
  getTotalCost(): number {
    return this.totalCost;
  }

  /**
   * Reset the agent state
   */
  reset(): void {
    this.state = this.createInitialState();
    this.conversationHistory = [];
    this.themeAnswers.clear();
    this.highestThemeReached = 0;
    this.totalCost = 0;
  }

  /**
   * Get current state (for debugging/display)
   */
  getState(): SessionState {
    return { ...this.state };
  }

  /**
<<<<<<< HEAD
   * Set mode and theme (for skipping ENTRY mode)
   * Used when frontend handles ENTRY content statically
   */
  setMode(mode: 'ENTRY' | 'WALK' | 'CLOSE', themeIndex?: number): void {
    this.state.mode = mode;
    if (themeIndex !== undefined) {
      this.state.theme_index = themeIndex;
    }
  }

  /**
   * Build a deterministic theme presentation from parsed protocol content
   * This eliminates the need for AI to extract content
   */
  private buildThemePresentation(chunk: ProtocolChunk, themeIndex: number): string {
    const themeContent = this.parser.parseThemeContent(chunk.content);

    let presentation = `**Theme ${themeIndex} – ${themeContent.title}**\n\n`;
    presentation += `**Purpose:** ${themeContent.purpose}\n\n`;
    presentation += `**Why This Matters**\n${themeContent.why_matters}\n\n`;
    presentation += `**Guiding Questions:**\n`;
    themeContent.questions.forEach((q) => {
      presentation += `• ${q}\n`;
    });
    presentation += `\nTake a moment with those, and when you're ready, share what comes up.`;

    return presentation;
=======
   * Set the current mode (used for forcing CLOSE mode on completion)
   */
  setMode(mode: Mode): void {
    this.state.mode = mode;
    this.state.updated_at = new Date().toISOString();
>>>>>>> 9a7bcec3
  }

  /**
   * Create initial session state
   */
  private createInitialState(): SessionState {
    return {
      active_protocol: null,
      mode: 'ENTRY',
      theme_index: null,
      last_response: 'none',
      is_revisiting: false,
      conversation_depth: 0,
      has_answered_theme: false,
      resume_hint: 'none',
      last_answer_summary: '',
      last_chunk_refs: [],
      turn_counter: 0,
      updated_at: new Date().toISOString(),
    };
  }
}<|MERGE_RESOLUTION|>--- conflicted
+++ resolved
@@ -764,7 +764,6 @@
   }
 
   /**
-<<<<<<< HEAD
    * Set mode and theme (for skipping ENTRY mode)
    * Used when frontend handles ENTRY content statically
    */
@@ -792,13 +791,6 @@
     presentation += `\nTake a moment with those, and when you're ready, share what comes up.`;
 
     return presentation;
-=======
-   * Set the current mode (used for forcing CLOSE mode on completion)
-   */
-  setMode(mode: Mode): void {
-    this.state.mode = mode;
-    this.state.updated_at = new Date().toISOString();
->>>>>>> 9a7bcec3
   }
 
   /**
