/**
 * Static Content Routes
 *
 * Provides static asset and page serving endpoints:
 * - GET /test-route - Simple test endpoint
 * - GET /lichen-logo.png - Logo asset
<<<<<<< HEAD
 * - GET /assets/css/*.css - CSS stylesheets
=======
 * - GET /assets/* - Static assets (CSS, JS)
>>>>>>> aacec9c4
 * - GET / - Production frontend (index.html)
 * - GET /test - Test interface (test-frontend.html)
 */

import { Router, Request, Response } from 'express';
import express from 'express';
import * as path from 'path';
import * as fs from 'fs';

/**
 * Create static content router
 *
 * @returns Express router with static content endpoints
 */
export function createStaticRouter(): Router {
  const router = Router();

  // Serve static assets (CSS, JS) from /assets directory
  const assetsPath = path.join(process.cwd(), 'assets');
  console.log(`📁 Serving static assets from: ${assetsPath}`);
  router.use('/assets', express.static(assetsPath));

  // GET /test-route - Simple test endpoint
  router.get('/test-route', (_req: Request, res: Response) => {
    console.log('✅ Test route hit!');
    res.send('Test route works!');
  });

  // GET /lichen-logo.png - Logo asset
  router.get('/lichen-logo.png', (_req: Request, res: Response) => {
    console.log(`🖼️  Logo route hit!`);
    // Use process.cwd() to get project root, works regardless of tsx or compiled code
    const logoPath = path.join(process.cwd(), 'lichen-logo.png');
    console.log(`🖼️  Serving logo from: ${logoPath}`);
    console.log(`🖼️  File exists: ${fs.existsSync(logoPath)}`);

    try {
      const imageBuffer = fs.readFileSync(logoPath);
      res.setHeader('Content-Type', 'image/png');
      res.setHeader('Content-Length', imageBuffer.length);
      res.send(imageBuffer);
      console.log(`✅ Logo served successfully`);
    } catch (error) {
      console.error(`❌ Error serving logo:`, error);
      res.status(404).send('Logo not found');
    }
  });

  // GET /assets/css/*.css - CSS files
  router.get('/assets/css/:filename', (req: Request, res: Response) => {
    const filename = req.params.filename;

    // Security: Only allow .css files and prevent directory traversal
    if (!filename.endsWith('.css') || filename.includes('..') || filename.includes('/')) {
      return res.status(400).send('Invalid filename');
    }

    const cssPath = path.join(process.cwd(), 'assets', 'css', filename);
    console.log(`🎨 CSS route hit for: ${filename}`);
    console.log(`🎨 Serving CSS from: ${cssPath}`);

    if (fs.existsSync(cssPath)) {
      try {
        const cssContent = fs.readFileSync(cssPath, 'utf-8');
        res.setHeader('Content-Type', 'text/css');
        res.setHeader('Cache-Control', 'public, max-age=3600'); // Cache for 1 hour
        res.send(cssContent);
        console.log(`✅ CSS served: ${filename}`);
      } catch (error) {
        console.error(`❌ Error serving CSS ${filename}:`, error);
        res.status(500).send('Error loading CSS file');
      }
    } else {
      console.error(`❌ CSS file not found: ${cssPath}`);
      res.status(404).send(`CSS file not found: ${filename}`);
    }
  });

  // GET / - Root endpoint - Serve the production frontend
  router.get('/', (_req: Request, res: Response) => {
    // Use process.cwd() to get project root, works regardless of tsx or compiled code
    const indexPath = path.join(process.cwd(), 'index.html');
    console.log(`📄 Attempting to serve index.html from: ${indexPath}`);
    console.log(`📄 File exists: ${fs.existsSync(indexPath)}`);
    console.log(`📄 process.cwd(): ${process.cwd()}`);

    if (fs.existsSync(indexPath)) {
      res.sendFile(indexPath);
    } else {
      res.status(404).send(`Frontend not found. Checked: ${indexPath}`);
    }
  });

  // GET /test - Test interface
  router.get('/test', (_req: Request, res: Response) => {
    // Use process.cwd() to get project root, works regardless of tsx or compiled code
    const testFilePath = path.join(process.cwd(), 'test-frontend.html');

    if (fs.existsSync(testFilePath)) {
      res.sendFile(testFilePath);
    } else {
      res
        .status(404)
        .send(
          'Test interface not found. Please ensure test-frontend.html exists in the project root.'
        );
    }
  });

  return router;
}<|MERGE_RESOLUTION|>--- conflicted
+++ resolved
@@ -4,11 +4,7 @@
  * Provides static asset and page serving endpoints:
  * - GET /test-route - Simple test endpoint
  * - GET /lichen-logo.png - Logo asset
-<<<<<<< HEAD
- * - GET /assets/css/*.css - CSS stylesheets
-=======
  * - GET /assets/* - Static assets (CSS, JS)
->>>>>>> aacec9c4
  * - GET / - Production frontend (index.html)
  * - GET /test - Test interface (test-frontend.html)
  */
@@ -57,36 +53,6 @@
     }
   });
 
-  // GET /assets/css/*.css - CSS files
-  router.get('/assets/css/:filename', (req: Request, res: Response) => {
-    const filename = req.params.filename;
-
-    // Security: Only allow .css files and prevent directory traversal
-    if (!filename.endsWith('.css') || filename.includes('..') || filename.includes('/')) {
-      return res.status(400).send('Invalid filename');
-    }
-
-    const cssPath = path.join(process.cwd(), 'assets', 'css', filename);
-    console.log(`🎨 CSS route hit for: ${filename}`);
-    console.log(`🎨 Serving CSS from: ${cssPath}`);
-
-    if (fs.existsSync(cssPath)) {
-      try {
-        const cssContent = fs.readFileSync(cssPath, 'utf-8');
-        res.setHeader('Content-Type', 'text/css');
-        res.setHeader('Cache-Control', 'public, max-age=3600'); // Cache for 1 hour
-        res.send(cssContent);
-        console.log(`✅ CSS served: ${filename}`);
-      } catch (error) {
-        console.error(`❌ Error serving CSS ${filename}:`, error);
-        res.status(500).send('Error loading CSS file');
-      }
-    } else {
-      console.error(`❌ CSS file not found: ${cssPath}`);
-      res.status(404).send(`CSS file not found: ${filename}`);
-    }
-  });
-
   // GET / - Root endpoint - Serve the production frontend
   router.get('/', (_req: Request, res: Response) => {
     // Use process.cwd() to get project root, works regardless of tsx or compiled code
