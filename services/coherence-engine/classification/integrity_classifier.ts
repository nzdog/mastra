/**
 * INTEGRITY CLASSIFIER
 * Deterministic classification of founder state into integrity levels
 * As per SPEC.md Section 4.2
 *
 * CRITICAL RULE:
 * if numbness or shutdown: PRE-COLLAPSE
 * if acute fear or shame or overwhelm: DISTORTION
 * if urgency or wobble or avoidance: DRIFT
 * else: STABLE
 *
 * Classification is PRESENT-STATE ONLY
 * Memory CANNOT influence classification
 */

import { FounderStateInput } from '../models/founder_state';
import { DiagnosticContext } from '../models/diagnostic_context';
import { IntegrityState } from '../models/coherence_packet';
import { detectDrift, hasDrift, DriftSignal } from './drift_detector';

export interface ClassificationResult {
  integrity_state: IntegrityState;
  primary_signal: string;
  classification_reason: string;
}

/**
 * Classify founder's current integrity state
 * This is the core deterministic classifier
 */
export function classifyIntegrityState(
  founderState: FounderStateInput,
  diagnosticContext?: DiagnosticContext
): ClassificationResult {
  // RULE 1: PRE-COLLAPSE detection (highest priority)
  if (isPreCollapse(founderState, diagnosticContext)) {
    return {
      integrity_state: 'PRE_COLLAPSE',
      primary_signal: getPrimaryPreCollapseSignal(founderState),
      classification_reason: 'Numbness or shutdown detected',
    };
  }

  // RULE 2: DISTORTION detection
  if (isDistortion(founderState, diagnosticContext)) {
    return {
      integrity_state: 'DISTORTION',
      primary_signal: getPrimaryDistortionSignal(founderState, diagnosticContext),
      classification_reason: 'Acute fear, shame, or overwhelm detected',
    };
  }

  // RULE 3: DRIFT detection
  const driftSignals = detectDrift(founderState, diagnosticContext);
  if (hasDrift(driftSignals) || isDrift(founderState)) {
    return {
      integrity_state: 'DRIFT',
      primary_signal: getPrimaryDriftSignal(founderState, driftSignals),
      classification_reason: 'Urgency, wobble, or avoidance detected',
    };
  }

  // RULE 4: STABLE (default)
  return {
    integrity_state: 'STABLE',
    primary_signal: 'none',
    classification_reason: 'No drift signals detected',
  };
}

/**
 * PRE-COLLAPSE Detection
 * Numbness or shutdown
 */
function isPreCollapse(state: FounderStateInput, context?: DiagnosticContext): boolean {
  // Check physiological numbness
  if (state.physiological === 'numb') return true;

  // Check emotional collapse/fog (shutdown indicators)
  if (state.emotional === 'collapse' || state.emotional === 'fog') {
    // If also numb or have shutdown keywords, it's pre-collapse
    const shutdownKeywords = ['nothing', 'numb', 'empty', 'blank', 'shutdown', 'gone'];
    if (shutdownKeywords.some((kw) => state.tension_keyword.toLowerCase().includes(kw))) {
      return true;
    }
  }

  // Check diagnostic context for collapse indicators
  if (context?.current_field === 'collapse_edge') return true;
  if (context?.capacity_edge === 'shutdown') return true;

  return false;
}

/**
 * DISTORTION Detection
 * Acute fear, shame, or overwhelm
 */
function isDistortion(state: FounderStateInput, context?: DiagnosticContext): boolean {
  // Check cognitive overwhelm
  if (state.cognitive === 'overwhelmed') return true;

  // Check for shame keywords
  const shameKeywords = ['shame', 'failure', 'inadequate', 'worthless', 'bad', 'wrong'];
  if (shameKeywords.some((kw) => state.tension_keyword.toLowerCase().includes(kw))) {
    return true;
  }

  // Check for fear keywords
  const fearKeywords = ['fear', 'terror', 'panic', 'dread', 'scared'];
  if (fearKeywords.some((kw) => state.tension_keyword.toLowerCase().includes(kw))) {
    return true;
  }

  // Check distortion in diagnostic context
  if (context?.distortion_map && context.distortion_map.length > 0) {
    const distortionTypes = ['shame_spike', 'fear_spike', 'overwhelm'];
    if (distortionTypes.some((type) => context.distortion_map!.includes(type))) {
      return true;
    }
  }

  // Check capacity breach
  if (context?.capacity_edge === 'breached') return true;

  return false;
}

/**
 * DRIFT Detection
 * Urgency, wobble (oscillating), or avoidance
 */
function isDrift(state: FounderStateInput): boolean {
  // Check for urgency
  if (state.rhythm === 'urgent') return true;

  // Check for wobble (oscillating)
  if (state.rhythm === 'oscillating') return true;

  // Check for avoidance
  if (state.conflict_indicator === 'avoidance') return true;

  return false;
}

/**
 * Get primary signal for PRE_COLLAPSE state
 */
function getPrimaryPreCollapseSignal(state: FounderStateInput): string {
  if (state.physiological === 'numb') return 'numbness';
  if (state.emotional === 'collapse') return 'shutdown';
  if (state.emotional === 'fog') return 'fog';
  return 'shutdown';
}

/**
 * Get primary signal for DISTORTION state
 */
function getPrimaryDistortionSignal(state: FounderStateInput, context?: DiagnosticContext): string {
  if (state.cognitive === 'overwhelmed') return 'overwhelm';

  const shameKeywords = ['shame', 'failure', 'inadequate', 'worthless'];
  if (shameKeywords.some((kw) => state.tension_keyword.toLowerCase().includes(kw))) {
    return 'shame';
  }

  const fearKeywords = ['fear', 'terror', 'panic', 'dread'];
  if (fearKeywords.some((kw) => state.tension_keyword.toLowerCase().includes(kw))) {
    return 'fear';
  }

  if (context?.capacity_edge === 'breached') return 'overwhelm';

  return 'distortion';
}

/**
 * Get primary signal for DRIFT state
 */
<<<<<<< HEAD
function getPrimaryDriftSignal(state: FounderStateInput, driftSignals: any[]): string {
=======
function getPrimaryDriftSignal(state: FounderStateInput, driftSignals: DriftSignal[]): string {
>>>>>>> e1b0e24e
  if (state.rhythm === 'urgent') return 'urgency';
  if (state.rhythm === 'oscillating') return 'oscillating';
  if (state.conflict_indicator === 'avoidance') return 'avoidance';

  // Check drift signals for primary category
  const activeDrift = driftSignals.find((s) => s.detected);
  if (activeDrift) {
    if (activeDrift.category === 'rhythm_drift') return 'rhythm_drift';
    if (activeDrift.category === 'pressure_drift') return 'pressure';
    if (activeDrift.category === 'emotional_drift') return 'emotional_drift';
  }

  return 'drift';
}<|MERGE_RESOLUTION|>--- conflicted
+++ resolved
@@ -177,11 +177,7 @@
 /**
  * Get primary signal for DRIFT state
  */
-<<<<<<< HEAD
-function getPrimaryDriftSignal(state: FounderStateInput, driftSignals: any[]): string {
-=======
 function getPrimaryDriftSignal(state: FounderStateInput, driftSignals: DriftSignal[]): string {
->>>>>>> e1b0e24e
   if (state.rhythm === 'urgent') return 'urgency';
   if (state.rhythm === 'oscillating') return 'oscillating';
   if (state.conflict_indicator === 'avoidance') return 'avoidance';
