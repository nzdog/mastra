--- conflicted
+++ resolved
@@ -5,15 +5,11 @@
 
 import express, { Express } from 'express';
 import cors from 'cors';
-<<<<<<< HEAD
+import rateLimit from 'express-rate-limit';
 import { stabiliseOnly, evaluate, driftCheck, health, driftMonitoring } from './handlers';
-=======
-import rateLimit from 'express-rate-limit';
-import { stabiliseOnly, evaluate, driftCheck, health } from './handlers';
 import { REQUEST_SIZE_LIMIT, RATE_LIMIT_WINDOW_MS, RATE_LIMIT_MAX_REQUESTS } from '../constants';
 import { apiKeyAuth } from '../middleware/auth';
 import { logger } from '../utils/logger';
->>>>>>> e1b0e24e
 
 /**
  * Create and configure Express app
@@ -60,18 +56,12 @@
 
   // Routes
   app.get('/health', health);
-<<<<<<< HEAD
-  app.post('/coherence/stabilise-only', stabiliseOnly);
-  app.post('/coherence/evaluate', evaluate);
-  app.post('/coherence/debug/drift-check', driftCheck);
-  app.get('/coherence/debug/drift-monitoring', driftMonitoring);
-=======
 
   // Apply authentication and rate limiting to coherence endpoints
   app.post('/coherence/stabilise-only', apiKeyAuth, apiLimiter, stabiliseOnly);
   app.post('/coherence/evaluate', apiKeyAuth, apiLimiter, evaluate);
   app.post('/coherence/debug/drift-check', apiKeyAuth, apiLimiter, driftCheck);
->>>>>>> e1b0e24e
+  app.get('/coherence/debug/drift-monitoring', driftMonitoring);
 
   // 404 handler
   app.use((req, res) => {
