/**
 * SELF-CORRECTION SYSTEM (PHASE 3)
 * Handles drift detection and output regeneration
 * As per SPEC.md Section 9.2
 *
 * Self-correction sequence:
 * 1. reject_output()
 * 2. reset_engine_state()
 * 3. enforce_role_contract()
 * 4. reclassify_present_state()
 *
 * FOUNDER NEVER SEES DRIFT OUTPUTS
 */

import { checkForDrift, DriftViolation, validateOutputPacket } from './drift_guard';
import { CoherencePacket, UpwardCoherence } from '../models/coherence_packet';
import { FounderStateInput, DiagnosticContext } from '../models';
import { classifyIntegrityState } from '../classification';
import { routeToProtocol } from '../protocol_router';
import { buildCoherencePacket } from './output_builder';

const MAX_CORRECTION_ATTEMPTS = 3;

/**
 * Drift monitoring state
 */
export interface DriftMonitoring {
  total_drift_detections: number;
  total_corrections: number;
  total_correction_failures: number;
  drift_by_type: Record<string, number>;
  last_drift_timestamp?: Date;
}

const DRIFT_MONITOR: DriftMonitoring = {
  total_drift_detections: 0,
  total_corrections: 0,
  total_correction_failures: 0,
  drift_by_type: {},
};

export function getDriftMonitoring(): DriftMonitoring {
  return { ...DRIFT_MONITOR };
}

export function resetDriftMonitoring(): void {
  DRIFT_MONITOR.total_drift_detections = 0;
  DRIFT_MONITOR.total_corrections = 0;
  DRIFT_MONITOR.total_correction_failures = 0;
  DRIFT_MONITOR.drift_by_type = {};
  DRIFT_MONITOR.last_drift_timestamp = undefined;
}

export interface CorrectionResult {
  success: boolean;
  attempts: number;
  final_output: CoherencePacket | null;
  violations_history: DriftViolation[][];
}

/**
 * Self-correction state (reset between attempts)
 */
interface EngineState {
  attempt_count: number;
  role_contract_enforced: boolean;
}

/**
 * Role contract enforcement
 * Re-affirms what the engine is and is not allowed to do
 */
function enforceRoleContract(): void {
  // This is a conceptual reset - in a more complex system,
  // this would reset any internal LLM context or state
  // For now, it's a documentation of the contract

  const CONTRACT = {
    allowed: [
      'Present-state reflection only',
      'Integrity classification',
      'Protocol routing',
      'One-line stabilisation cues',
    ],
    forbidden: [
      'Future references',
      'Advice',
      'Motivation',
      'Emotional validation',
      'Strategy',
      'Therapy',
    ],
  };

  // In production, this would be logged or used to reset AI context
  // For deterministic system, this is implicit in the output builder
}

/**
 * Reset engine state between correction attempts
 */
function resetEngineState(state: EngineState): void {
  state.role_contract_enforced = false;
  // Additional state resets would go here
}

/**
 * Attempt self-correction on drift violations
 *
 * NOTE: In this deterministic implementation, the output builder
 * should never produce drift. This is a safety net for future
 * AI-powered implementations or bugs in the output generator.
 */
export async function attemptSelfCorrection(
  outputGenerator: () => CoherencePacket | Promise<CoherencePacket>
): Promise<CorrectionResult> {
  const state: EngineState = {
    attempt_count: 0,
    role_contract_enforced: false,
  };

  const violations_history: DriftViolation[][] = [];

  while (state.attempt_count < MAX_CORRECTION_ATTEMPTS) {
    state.attempt_count++;

    // Generate output
    const output = await outputGenerator();

    // Check for drift
    const stateReflectionDrift = checkForDrift(output.state_reflection);
    const cueDrift = output.stabilisation_cue ? checkForDrift(output.stabilisation_cue) : [];
    const allViolations = [...stateReflectionDrift, ...cueDrift];

    if (allViolations.length === 0) {
      // Clean output - return success
      return {
        success: true,
        attempts: state.attempt_count,
        final_output: output,
        violations_history,
      };
    }

    // Drift detected - record and attempt correction
    violations_history.push(allViolations);

    if (state.attempt_count < MAX_CORRECTION_ATTEMPTS) {
      // Reject output
      // Reset state
      resetEngineState(state);

      // Enforce role contract
      enforceRoleContract();
      state.role_contract_enforced = true;

      // Continue to next attempt (reclassify happens in next iteration)
      continue;
    }
  }

  // Failed to correct after max attempts
  return {
    success: false,
    attempts: state.attempt_count,
    final_output: null,
    violations_history,
  };
}

/**
 * Simple validation without regeneration
 * Returns violations if found
 */
export function validateOutput(output: CoherencePacket): DriftViolation[] {
<<<<<<< HEAD
  const result = validateOutputPacket(output);

  // Also check upward block if present
  if (output.upward) {
    const magnificationDrift = output.upward.magnification_note
      ? checkForDrift(output.upward.magnification_note)
      : [];
    const microActionsDrift = output.upward.micro_actions
      ? output.upward.micro_actions.flatMap((action) => checkForDrift(action))
      : [];

    return [...result.violations, ...magnificationDrift, ...microActionsDrift];
  }

  return result.violations;
}

/**
 * Log drift detection for monitoring
 */
function logDriftDetection(violations: DriftViolation[]): void {
  DRIFT_MONITOR.total_drift_detections++;
  DRIFT_MONITOR.last_drift_timestamp = new Date();

  for (const violation of violations) {
    const type = violation.type;
    DRIFT_MONITOR.drift_by_type[type] = (DRIFT_MONITOR.drift_by_type[type] || 0) + 1;
  }

  // Log to console in development
  if (process.env.NODE_ENV !== 'production') {
    console.warn('[DRIFT DETECTED]', {
      count: violations.length,
      types: violations.map((v) => v.type),
      samples: violations.slice(0, 3).map((v) => v.detected_in),
    });
  }
}

/**
 * PHASE 3: Complete self-correction with regeneration
 * This function wraps the output generation and applies the full
 * self-correction sequence if drift is detected.
 *
 * @param founderState Current founder state
 * @param diagnosticContext Optional diagnostic context
 * @param upwardBlock Optional upward coherence block (for Phase 2)
 * @returns CorrectionResult with clean output or failure
 */
export async function generateWithSelfCorrection(
  founderState: FounderStateInput,
  diagnosticContext?: DiagnosticContext,
  upwardBlock?: UpwardCoherence | null
): Promise<CorrectionResult> {
  const state: EngineState = {
    attempt_count: 0,
    role_contract_enforced: false,
  };

  const violations_history: DriftViolation[][] = [];

  while (state.attempt_count < MAX_CORRECTION_ATTEMPTS) {
    state.attempt_count++;

    // 1. RECLASSIFY PRESENT STATE (fresh classification each attempt)
    const classification = classifyIntegrityState(founderState, diagnosticContext);
    const route = routeToProtocol(classification);

    // 2. BUILD OUTPUT
    let output = buildCoherencePacket(founderState, classification, route);

    // Add upward block if provided (Phase 2)
    if (upwardBlock) {
      output = { ...output, upward: upwardBlock };
    }

    // 3. CHECK FOR DRIFT
    const violations = validateOutput(output);

    if (violations.length === 0) {
      // CLEAN OUTPUT - SUCCESS
      if (state.attempt_count > 1) {
        DRIFT_MONITOR.total_corrections++;
      }

      return {
        success: true,
        attempts: state.attempt_count,
        final_output: output,
        violations_history,
      };
    }

    // 4. DRIFT DETECTED - REJECT OUTPUT
    logDriftDetection(violations);
    violations_history.push(violations);

    if (state.attempt_count < MAX_CORRECTION_ATTEMPTS) {
      // 5. RESET ENGINE STATE
      resetEngineState(state);

      // 6. ENFORCE ROLE CONTRACT
      enforceRoleContract();
      state.role_contract_enforced = true;

      // 7. CONTINUE TO NEXT ATTEMPT (loop will reclassify)
      continue;
    }
  }

  // FAILED TO CORRECT AFTER MAX ATTEMPTS
  DRIFT_MONITOR.total_correction_failures++;

  console.error('[SELF-CORRECTION FAILURE]', {
    attempts: state.attempt_count,
    total_violations: violations_history.flat().length,
    violation_types: [...new Set(violations_history.flat().map((v) => v.type))],
  });

  return {
    success: false,
    attempts: state.attempt_count,
    final_output: null,
    violations_history,
  };
}

/**
 * TEST UTILITY: Inject drift into output for testing self-correction
 * This is ONLY used in tests to verify the self-correction loop works
 */
export function injectDriftForTesting(
  output: CoherencePacket,
  driftType: 'future' | 'advice' | 'motivation' | 'emotional'
): CoherencePacket {
  const driftExamples = {
    future: ' You will feel better soon.',
    advice: ' You should try taking a break.',
    motivation: ' You can do it, keep going.',
    emotional: " It's okay, don't worry.",
  };

  return {
    ...output,
    state_reflection: output.state_reflection + driftExamples[driftType],
  };
=======
  const stateReflectionDrift = checkForDrift(output.state_reflection);
  const cueDrift = output.stabilisation_cue ? checkForDrift(output.stabilisation_cue) : [];

  return [...stateReflectionDrift, ...cueDrift];
>>>>>>> e1b0e24e
}<|MERGE_RESOLUTION|>--- conflicted
+++ resolved
@@ -173,8 +173,8 @@
  * Returns violations if found
  */
 export function validateOutput(output: CoherencePacket): DriftViolation[] {
-<<<<<<< HEAD
-  const result = validateOutputPacket(output);
+  const stateReflectionDrift = checkForDrift(output.state_reflection);
+  const cueDrift = output.stabilisation_cue ? checkForDrift(output.stabilisation_cue) : [];
 
   // Also check upward block if present
   if (output.upward) {
@@ -185,10 +185,10 @@
       ? output.upward.micro_actions.flatMap((action) => checkForDrift(action))
       : [];
 
-    return [...result.violations, ...magnificationDrift, ...microActionsDrift];
-  }
-
-  return result.violations;
+    return [...stateReflectionDrift, ...cueDrift, ...magnificationDrift, ...microActionsDrift];
+  }
+
+  return [...stateReflectionDrift, ...cueDrift];
 }
 
 /**
@@ -320,10 +320,4 @@
     ...output,
     state_reflection: output.state_reflection + driftExamples[driftType],
   };
-=======
-  const stateReflectionDrift = checkForDrift(output.state_reflection);
-  const cueDrift = output.stabilisation_cue ? checkForDrift(output.stabilisation_cue) : [];
-
-  return [...stateReflectionDrift, ...cueDrift];
->>>>>>> e1b0e24e
 }