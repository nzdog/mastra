--- conflicted
+++ resolved
@@ -17,9 +17,5 @@
     "types": ["node"]
   },
   "include": ["**/*.ts"],
-<<<<<<< HEAD
-  "exclude": ["node_modules", "dist", "**/*.test.ts"]
-=======
   "exclude": ["node_modules", "dist", "**/*.test.ts", "frontend"]
->>>>>>> e1b0e24e
 }