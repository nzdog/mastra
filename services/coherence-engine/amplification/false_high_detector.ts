--- conflicted
+++ resolved
@@ -47,11 +47,7 @@
     pressured_excitement:
       founderState.conflict_indicator === 'pressure' && founderState.emotional !== 'fog',
     disembodied:
-<<<<<<< HEAD
       founderState.founder_led_readiness_signal === false ||
-=======
-      founderState.founder_ready_signal === false ||
->>>>>>> e1b0e24e
       (founderState.physiological !== 'open' &&
         founderState.physiological !== 'steady' &&
         founderState.emotional === 'open'),
@@ -81,27 +77,7 @@
  * Check for hype-related keywords
  */
 function checkHypeKeywords(keyword: string): boolean {
-<<<<<<< HEAD
-  const hypeKeywords = [
-    'amazing',
-    'incredible',
-    'unstoppable',
-    'crushing',
-    'dominating',
-    'epic',
-    'legendary',
-    'explosive',
-    'massive',
-    'huge',
-    'insane',
-    'crazy',
-    'wild',
-  ];
-
-  return hypeKeywords.some((kw) => keyword.toLowerCase().includes(kw));
-=======
   return HYPE_KEYWORDS.some((kw) => keyword.toLowerCase().includes(kw));
->>>>>>> e1b0e24e
 }
 
 /**
@@ -130,13 +106,7 @@
   // Appears positive (open emotions, excited keywords)
   const appearsPositive =
     founderState.emotional === 'open' ||
-<<<<<<< HEAD
-    ['excited', 'energized', 'motivated', 'pumped'].some((kw) =>
-      founderState.tension_keyword.toLowerCase().includes(kw)
-    );
-=======
     EXCITED_KEYWORDS.some((kw) => founderState.tension_keyword.toLowerCase().includes(kw));
->>>>>>> e1b0e24e
 
   // But has false-high signals
   return appearsPositive && falseHigh.false_high_detected;
