--- conflicted
+++ resolved
@@ -48,11 +48,7 @@
     clarity_present: founderState.cognitive === 'clear',
     calm_state: founderState.emotional === 'open',
     no_urgency: founderState.rhythm !== 'urgent' && founderState.conflict_indicator !== 'pressure',
-<<<<<<< HEAD
     embodied_readiness: founderState.founder_led_readiness_signal === true,
-=======
-    embodied_readiness: founderState.founder_ready_signal === true,
->>>>>>> e1b0e24e
     available_capacity: checkAvailableCapacity(diagnosticContext),
   };
 
