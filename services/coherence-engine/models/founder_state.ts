/**
 * FOUNDER STATE INPUT MODEL
 * Real-time state signals from the founder
 * As per SPEC.md Section 1.1
 */

import { MAX_TENSION_KEYWORD_LENGTH } from '../constants';

export type PhysiologicalState = 'open' | 'tight' | 'numb' | 'agitated' | 'steady';
export type Rhythm = 'steady' | 'fragmented' | 'urgent' | 'oscillating';
export type EmotionalState = 'open' | 'constricted' | 'fog' | 'collapse';
export type CognitiveState = 'clear' | 'looping' | 'overwhelmed';
export type ConflictIndicator = 'none' | 'avoidance' | 'tension' | 'pressure';

export interface FounderStateInput {
  physiological: PhysiologicalState;
  rhythm: Rhythm;
  emotional: EmotionalState;
  cognitive: CognitiveState;
  tension_keyword: string;
  conflict_indicator: ConflictIndicator;
  founder_led_readiness_signal?: boolean; // Optional embodied "yes" for amplification
}

/**
 * Validation helper
 */
export function isValidFounderState(state: unknown): state is FounderStateInput {
  if (!state || typeof state !== 'object') return false;

  // Type assertion after object check
  const s = state as Record<string, unknown>;

  const validPhysiological = ['open', 'tight', 'numb', 'agitated', 'steady'];
  const validRhythm = ['steady', 'fragmented', 'urgent', 'oscillating'];
  const validEmotional = ['open', 'constricted', 'fog', 'collapse'];
  const validCognitive = ['clear', 'looping', 'overwhelmed'];
  const validConflict = ['none', 'avoidance', 'tension', 'pressure'];

  // Validate tension_keyword: must be string, trimmed, and within length limit
  if (typeof s.tension_keyword !== 'string') return false;
  const trimmedKeyword = s.tension_keyword.trim();
  if (trimmedKeyword.length === 0 || trimmedKeyword.length > MAX_TENSION_KEYWORD_LENGTH) {
    return false;
  }

  return (
<<<<<<< HEAD
    validPhysiological.includes(state.physiological) &&
    validRhythm.includes(state.rhythm) &&
    validEmotional.includes(state.emotional) &&
    validCognitive.includes(state.cognitive) &&
    typeof state.tension_keyword === 'string' &&
    validConflict.includes(state.conflict_indicator) &&
    (state.founder_led_readiness_signal === undefined ||
      typeof state.founder_led_readiness_signal === 'boolean')
=======
    typeof s.physiological === 'string' &&
    validPhysiological.includes(s.physiological) &&
    typeof s.rhythm === 'string' &&
    validRhythm.includes(s.rhythm) &&
    typeof s.emotional === 'string' &&
    validEmotional.includes(s.emotional) &&
    typeof s.cognitive === 'string' &&
    validCognitive.includes(s.cognitive) &&
    typeof s.conflict_indicator === 'string' &&
    validConflict.includes(s.conflict_indicator) &&
    (s.founder_ready_signal === undefined || typeof s.founder_ready_signal === 'boolean')
>>>>>>> e1b0e24e
  );
}<|MERGE_RESOLUTION|>--- conflicted
+++ resolved
@@ -45,16 +45,6 @@
   }
 
   return (
-<<<<<<< HEAD
-    validPhysiological.includes(state.physiological) &&
-    validRhythm.includes(state.rhythm) &&
-    validEmotional.includes(state.emotional) &&
-    validCognitive.includes(state.cognitive) &&
-    typeof state.tension_keyword === 'string' &&
-    validConflict.includes(state.conflict_indicator) &&
-    (state.founder_led_readiness_signal === undefined ||
-      typeof state.founder_led_readiness_signal === 'boolean')
-=======
     typeof s.physiological === 'string' &&
     validPhysiological.includes(s.physiological) &&
     typeof s.rhythm === 'string' &&
@@ -65,7 +55,7 @@
     validCognitive.includes(s.cognitive) &&
     typeof s.conflict_indicator === 'string' &&
     validConflict.includes(s.conflict_indicator) &&
-    (s.founder_ready_signal === undefined || typeof s.founder_ready_signal === 'boolean')
->>>>>>> e1b0e24e
+    (s.founder_led_readiness_signal === undefined ||
+      typeof s.founder_led_readiness_signal === 'boolean')
   );
 }